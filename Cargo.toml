[package]
name = "zopfli"
version = "0.8.0"
description = "A Rust implementation of the Zopfli compression algorithm."
license = "Apache-2.0"
keywords = ["compression"]
homepage = "https://github.com/zopfli-rs/zopfli"
repository = "https://github.com/zopfli-rs/zopfli"
readme = "README.md"
categories = ["compression", "no-std"]
exclude = ["test/*"]
edition = "2021"
<<<<<<< HEAD
rust-version = "1.70"
=======
rust-version = "1.66"
>>>>>>> ed7c9cd5

[dependencies]
crc32fast = { version = "1.3.2", default-features = false, optional = true }
simd-adler32 = { version = "0.3.7", default-features = false, optional = true }
typed-arena = { version = "2.0.2", default-features = false }
<<<<<<< HEAD
log = "0.4.19"
lockfree-object-pool = "0.1.4"
once_cell = "1.18.0"
genevo = "0.7.1"
ordered-float = "3.7.0"
smallvec = "1.10.0"
rand = "0.8.5"
moka = { version = "0.11.2", features = ["sync"] }
=======
log = "0.4.20"
>>>>>>> ed7c9cd5

[dev-dependencies]
proptest = "1.4.0"
proptest-derive = "0.4.0"
miniz_oxide = "0.7.1"

[features]
<<<<<<< HEAD
default = ["gzip", "zlib"]
gzip = ["dep:crc32fast"]
zlib = ["dep:simd-adler32"]
=======
default = ["std", "gzip", "zlib"]
gzip = ["dep:crc32fast"]
zlib = ["dep:simd-adler32"]

std = ["crc32fast?/std", "simd-adler32?/std"]
>>>>>>> ed7c9cd5
nightly = ["crc32fast?/nightly", "simd-adler32?/nightly"]

[[bin]]
name = "zopfli"
required-features = ["std", "gzip", "zlib"]

[profile.release]
debug = true

# docs.rs uses a nightly toolchain, so it can leverage unstable rustdoc features.
# Reference: https://docs.rs/about/builds
[package.metadata.docs.rs]
cargo-args = ["--all-features"]<|MERGE_RESOLUTION|>--- conflicted
+++ resolved
@@ -10,28 +10,20 @@
 categories = ["compression", "no-std"]
 exclude = ["test/*"]
 edition = "2021"
-<<<<<<< HEAD
 rust-version = "1.70"
-=======
-rust-version = "1.66"
->>>>>>> ed7c9cd5
 
 [dependencies]
 crc32fast = { version = "1.3.2", default-features = false, optional = true }
 simd-adler32 = { version = "0.3.7", default-features = false, optional = true }
 typed-arena = { version = "2.0.2", default-features = false }
-<<<<<<< HEAD
-log = "0.4.19"
+log = "0.4.20"
 lockfree-object-pool = "0.1.4"
 once_cell = "1.18.0"
 genevo = "0.7.1"
 ordered-float = "3.7.0"
 smallvec = "1.10.0"
 rand = "0.8.5"
-moka = { version = "0.11.2", features = ["sync"] }
-=======
-log = "0.4.20"
->>>>>>> ed7c9cd5
+moka = { version = "0.12.1", features = ["sync"] }
 
 [dev-dependencies]
 proptest = "1.4.0"
@@ -39,18 +31,11 @@
 miniz_oxide = "0.7.1"
 
 [features]
-<<<<<<< HEAD
-default = ["gzip", "zlib"]
-gzip = ["dep:crc32fast"]
-zlib = ["dep:simd-adler32"]
-=======
 default = ["std", "gzip", "zlib"]
 gzip = ["dep:crc32fast"]
 zlib = ["dep:simd-adler32"]
-
-std = ["crc32fast?/std", "simd-adler32?/std"]
->>>>>>> ed7c9cd5
 nightly = ["crc32fast?/nightly", "simd-adler32?/nightly"]
+std = []
 
 [[bin]]
 name = "zopfli"
