--- conflicted
+++ resolved
@@ -1,18 +1,10 @@
 use alloc::{boxed::Box, vec::Vec};
 use core::cmp;
-use std::sync::{Arc, Mutex, RwLock};
-
-use moka::sync::Cache as MokaCache;
 
 use crate::{
-<<<<<<< HEAD
-    cache::{Cache, NoCache, ZopfliLongestMatchCache},
+    cache::Cache,
     hash::{Which, ZopfliHash, HASH_POOL},
     squeeze::SymbolTable,
-=======
-    cache::Cache,
-    hash::{Which, ZopfliHash},
->>>>>>> ed7c9cd5
     symbols::{get_dist_symbol, get_length_symbol},
     util::{
         boxed_array, ZOPFLI_MAX_CHAIN_HITS, ZOPFLI_MAX_MATCH, ZOPFLI_MIN_MATCH, ZOPFLI_NUM_D,
@@ -170,21 +162,8 @@
         while i < inend {
             h.update(arr, i);
 
-<<<<<<< HEAD
-            let longest_match = find_longest_match(
-                lmc,
-                &mut h,
-                arr,
-                i,
-                inend,
-                instart,
-                ZOPFLI_MAX_MATCH,
-                &mut None,
-            );
-=======
             let longest_match =
                 find_longest_match(lmc, &h, arr, i, inend, instart, ZOPFLI_MAX_MATCH, &mut None);
->>>>>>> ed7c9cd5
             dist = longest_match.distance;
             leng = longest_match.length;
             lengthscore = get_length_score(leng as i32, dist as i32);
@@ -283,11 +262,7 @@
                 // should match the length from the path.
                 let longest_match = find_longest_match(
                     lmc,
-<<<<<<< HEAD
-                    &mut h,
-=======
                     &h,
->>>>>>> ed7c9cd5
                     arr,
                     pos,
                     inend,
@@ -403,7 +378,6 @@
     }
 }
 
-<<<<<<< HEAD
 #[derive(Clone, Debug)]
 pub struct ZopfliOutput {
     pub stored: Lz77Store,
@@ -411,73 +385,6 @@
     pub cost: f64,
 }
 
-/// Some state information for compressing a block.
-/// This is currently a bit under-used (with mainly only the longest match cache),
-/// but is kept for easy future expansion.
-#[derive(Debug)]
-pub struct ZopfliBlockState<'a, C> {
-    pub options: &'a Options,
-    pub data: &'a [u8],
-    /* Cache for length/distance pairs found so far. */
-    pub lmc: Arc<Mutex<C>>,
-    /* The start (inclusive) and end (not inclusive) of the current block. */
-    pub blockstart: usize,
-    pub blockend: usize,
-    pub best: RwLock<Option<ZopfliOutput>>,
-    pub score_cache: Arc<MokaCache<SymbolTable, f64>>,
-}
-
-impl<'a, C> Clone for ZopfliBlockState<'a, C> {
-    fn clone(&self) -> Self {
-        ZopfliBlockState {
-            options: self.options,
-            data: self.data,
-            lmc: self.lmc.clone(),
-            blockstart: self.blockstart,
-            blockend: self.blockend,
-            best: RwLock::new(self.best.read().unwrap().clone()),
-            score_cache: self.score_cache.clone(),
-        }
-    }
-}
-
-impl<'a> ZopfliBlockState<'a, ZopfliLongestMatchCache> {
-    pub fn new(options: &'a Options, data: &'a [u8], blockstart: usize, blockend: usize) -> Self {
-        ZopfliBlockState {
-            options,
-            data,
-            blockstart,
-            blockend,
-            lmc: Arc::new(Mutex::new(ZopfliLongestMatchCache::new(
-                blockend - blockstart,
-            ))),
-            best: RwLock::new(None),
-            score_cache: Arc::new(MokaCache::new(16384)),
-        }
-    }
-}
-
-impl<'a> ZopfliBlockState<'a, NoCache> {
-    pub fn new_without_cache(
-        options: &'a Options,
-        data: &'a [u8],
-        blockstart: usize,
-        blockend: usize,
-    ) -> Self {
-        ZopfliBlockState {
-            options,
-            data,
-            blockstart,
-            blockend,
-            lmc: Arc::new(Mutex::new(NoCache)),
-            best: RwLock::new(None),
-            score_cache: Arc::new(MokaCache::new(0)),
-        }
-    }
-}
-
-=======
->>>>>>> ed7c9cd5
 pub struct LongestMatch {
     pub distance: u16,
     pub length: u16,
@@ -521,17 +428,10 @@
     scan_offset
 }
 
-<<<<<<< HEAD
-#[warn(clippy::too_many_arguments)]
-pub fn find_longest_match<C: Cache>(
-    lmc: &mut C,
-    h: &mut ZopfliHash,
-=======
 #[allow(clippy::too_many_arguments)]
 pub fn find_longest_match<C: Cache>(
     lmc: &mut C,
     h: &ZopfliHash,
->>>>>>> ed7c9cd5
     array: &[u8],
     pos: usize,
     size: usize,
