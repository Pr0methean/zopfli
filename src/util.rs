--- conflicted
+++ resolved
@@ -1,8 +1,5 @@
-<<<<<<< HEAD
+use alloc::boxed::Box;
 use std::io::{Error, ErrorKind, Read};
-=======
-use alloc::boxed::Box;
->>>>>>> ed7c9cd5
 
 /// Number of distinct literal/length symbols in DEFLATE
 pub const ZOPFLI_NUM_LL: usize = 288;
@@ -46,7 +43,6 @@
 /// Good value: e.g. 8192.
 pub const ZOPFLI_MAX_CHAIN_HITS: usize = 8192;
 
-<<<<<<< HEAD
 /// A hasher that may be used by [`HashingAndCountingRead`].
 pub trait Hasher {
     fn update(&mut self, data: &[u8]);
@@ -101,12 +97,13 @@
             }
             Err(err) => Err(err),
         }
-=======
+    }
+}
+
 #[inline]
 pub fn boxed_array<T: Clone, const N: usize>(element: T) -> Box<[T; N]> {
     match vec![element; N].into_boxed_slice().try_into() {
         Ok(x) => x,
         Err(_) => unreachable!(),
->>>>>>> ed7c9cd5
     }
 }