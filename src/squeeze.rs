//! The squeeze functions do enhanced LZ77 compression by optimal parsing with a
//! cost model, rather than greedily choosing the longest length or using a single
//! step of lazy matching like regular implementations.
//!
//! Since the cost model is based on the Huffman tree that can only be calculated
//! after the LZ77 data is generated, there is a chicken and egg problem, and
//! multiple runs are done with updated cost models to converge to a better
//! solution.

use alloc::vec::Vec;
use core::cmp;

use log::{debug, trace};

use crate::{
    cache::Cache,
    deflate::{calculate_block_size, BlockType},
    hash::ZopfliHash,
    lz77::{find_longest_match, LitLen, Lz77Store, ZopfliBlockState},
    symbols::{get_dist_extra_bits, get_dist_symbol, get_length_extra_bits, get_length_symbol},
    util::{ZOPFLI_MAX_MATCH, ZOPFLI_NUM_D, ZOPFLI_NUM_LL, ZOPFLI_WINDOW_MASK, ZOPFLI_WINDOW_SIZE},
};

const K_INV_LOG2: f64 = core::f64::consts::LOG2_E; // 1.0 / log(2.0)

#[cfg(not(feature = "std"))]
#[allow(unused_imports)] // False-positive
use crate::math::F64MathExt;

/// Cost model which should exactly match fixed tree.
fn get_cost_fixed(litlen: usize, dist: u16) -> f64 {
    let result = if dist == 0 {
        if litlen <= 143 {
            8
        } else {
            9
        }
    } else {
        let dbits = get_dist_extra_bits(dist);
        let lbits = get_length_extra_bits(litlen);
        let lsym = get_length_symbol(litlen);
        // Every dist symbol has length 5.
        7 + (lsym > 279) as usize + 5 + dbits + lbits
    };
    result as f64
}

/// Cost model based on symbol statistics.
fn get_cost_stat(litlen: usize, dist: u16, stats: &SymbolStats) -> f64 {
    if dist == 0 {
        stats.ll_symbols[litlen]
    } else {
        let lsym = get_length_symbol(litlen);
        let lbits = get_length_extra_bits(litlen) as f64;
        let dsym = get_dist_symbol(dist);
        let dbits = get_dist_extra_bits(dist) as f64;
        lbits + dbits + stats.ll_symbols[lsym] + stats.d_symbols[dsym]
    }
}

#[derive(Default)]
struct RanState {
    m_w: u32,
    m_z: u32,
}

impl RanState {
    fn new() -> RanState {
        RanState { m_w: 1, m_z: 2 }
    }

    /// Get random number: "Multiply-With-Carry" generator of G. Marsaglia
    fn random_marsaglia(&mut self) -> u32 {
        self.m_z = 36969 * (self.m_z & 65535) + (self.m_z >> 16);
        self.m_w = 18000 * (self.m_w & 65535) + (self.m_w >> 16);
        (self.m_z << 16).wrapping_add(self.m_w) // 32-bit result.
    }
}

#[derive(Copy)]
struct SymbolStats {
    /* The literal and length symbols. */
    litlens: [usize; ZOPFLI_NUM_LL],
    /* The 32 unique dist symbols, not the 32768 possible dists. */
    dists: [usize; ZOPFLI_NUM_D],

    /* Length of each lit/len symbol in bits. */
    ll_symbols: [f64; ZOPFLI_NUM_LL],
    /* Length of each dist symbol in bits. */
    d_symbols: [f64; ZOPFLI_NUM_D],
}

impl Clone for SymbolStats {
    fn clone(&self) -> Self {
        *self
    }
}

impl Default for SymbolStats {
    fn default() -> SymbolStats {
        SymbolStats {
            litlens: [0; ZOPFLI_NUM_LL],
            dists: [0; ZOPFLI_NUM_D],
            ll_symbols: [0.0; ZOPFLI_NUM_LL],
            d_symbols: [0.0; ZOPFLI_NUM_D],
        }
    }
}

impl SymbolStats {

    /// Calculates the entropy of each symbol, based on the counts of each symbol. The
    /// result is similar to the result of length_limited_code_lengths, but with the
    /// actual theoritical bit lengths according to the entropy. Since the resulting
    /// values are fractional, they cannot be used to encode the tree specified by
    /// DEFLATE.
    fn calculate_entropy(&mut self) {
        fn calculate_and_store_entropy(count: &[usize], bitlengths: &mut [f64]) {
            let n = count.len();

            let sum = count.iter().sum();

            let log2sum = (if sum == 0 { n } else { sum } as f64).ln() * K_INV_LOG2;

            for i in 0..n {
                // When the count of the symbol is 0, but its cost is requested anyway, it
                // means the symbol will appear at least once anyway, so give it the cost as if
                // its count is 1.
                if count[i] == 0 {
                    bitlengths[i] = log2sum;
                } else {
                    bitlengths[i] = log2sum - (count[i] as f64).ln() * K_INV_LOG2;
                }

                // Depending on compiler and architecture, the above subtraction of two
                // floating point numbers may give a negative result very close to zero
                // instead of zero (e.g. -5.973954e-17 with gcc 4.1.2 on Ubuntu 11.4). Clamp
                // it to zero. These floating point imprecisions do not affect the cost model
                // significantly so this is ok.
                if bitlengths[i] < 0.0 && bitlengths[i] > -1E-5 {
                    bitlengths[i] = 0.0;
                }
                debug_assert!(bitlengths[i] >= 0.0);
            }
        }

        calculate_and_store_entropy(&self.litlens, &mut self.ll_symbols);
        calculate_and_store_entropy(&self.dists, &mut self.d_symbols);
    }

    /// Appends the symbol statistics from the store.
    fn get_statistics(&mut self, store: &Lz77Store) {
        for &litlen in &store.litlens {
            match litlen {
                LitLen::Literal(lit) => self.litlens[lit as usize] += 1,
                LitLen::LengthDist(len, dist) => {
                    self.litlens[get_length_symbol(len as usize)] += 1;
                    self.dists[get_dist_symbol(dist)] += 1;
                }
            }
        }
        self.litlens[256] = 1; /* End symbol. */

        self.calculate_entropy();
    }

    fn clear_freqs(&mut self) {
        self.litlens = [0; ZOPFLI_NUM_LL];
        self.dists = [0; ZOPFLI_NUM_D];
    }
}

fn add_weighed_stat_freqs(
    stats1: &SymbolStats,
    w1: f64,
    stats2: &SymbolStats,
    w2: f64,
) -> SymbolStats {
    let mut result = SymbolStats::default();

    for i in 0..ZOPFLI_NUM_LL {
        result.litlens[i] =
            (stats1.litlens[i] as f64 * w1 + stats2.litlens[i] as f64 * w2) as usize;
    }
    for i in 0..ZOPFLI_NUM_D {
        result.dists[i] = (stats1.dists[i] as f64 * w1 + stats2.dists[i] as f64 * w2) as usize;
    }
    result.litlens[256] = 1; // End symbol.
    result
}

/// Finds the minimum possible cost this cost model can return for valid length and
/// distance symbols.
fn get_cost_model_min_cost<F: Fn(usize, u16) -> f64>(costmodel: F) -> f64 {
    let mut bestlength = 0; // length that has lowest cost in the cost model
    let mut bestdist = 0; // distance that has lowest cost in the cost model

    // Table of distances that have a different distance symbol in the deflate
    // specification. Each value is the first distance that has a new symbol. Only
    // different symbols affect the cost model so only these need to be checked.
    // See RFC 1951 section 3.2.5. Compressed blocks (length and distance codes).

    const DSYMBOLS: [u16; 30] = [
        1, 2, 3, 4, 5, 7, 9, 13, 17, 25, 33, 49, 65, 97, 129, 193, 257, 385, 513, 769, 1025, 1537,
        2049, 3073, 4097, 6145, 8193, 12289, 16385, 24577,
    ];

    let mut mincost = f64::INFINITY;
    for i in 3..259 {
        let c = costmodel(i, 1);
        if c < mincost {
            bestlength = i;
            mincost = c;
        }
    }

    mincost = f64::INFINITY;
    for dsym in DSYMBOLS {
        let c = costmodel(3, dsym);
        if c < mincost {
            bestdist = dsym;
            mincost = c;
        }
    }
    costmodel(bestlength, bestdist)
}

/// Performs the forward pass for "squeeze". Gets the most optimal length to reach
/// every byte from a previous byte, using cost calculations.
/// `s`: the `ZopfliBlockState`
/// `in_data`: the input data array
/// `instart`: where to start
/// `inend`: where to stop (not inclusive)
/// `costmodel`: function to calculate the cost of some lit/len/dist pair.
/// `length_array`: output array of size `(inend - instart)` which will receive the best
///     length to reach this byte from a previous byte.
/// returns the cost that was, according to the `costmodel`, needed to get to the end.
fn get_best_lengths<F: Fn(usize, u16) -> f64, C: Cache>(
    s: &mut ZopfliBlockState<C>,
    in_data: &[u8],
    instart: usize,
    inend: usize,
    costmodel: F,
    h: &mut ZopfliHash,
    costs: &mut Vec<f32>,
) -> (f64, Vec<u16>) {
    // Best cost to get here so far.
    let blocksize = inend - instart;
    let mut length_array = vec![0; blocksize + 1];
    if instart == inend {
        return (0.0, length_array);
    }
    let windowstart = instart.saturating_sub(ZOPFLI_WINDOW_SIZE);

    h.reset();
    let arr = &in_data[..inend];
    h.warmup(arr, windowstart, inend);
    for i in windowstart..instart {
        h.update(arr, i);
    }

    costs.resize(blocksize + 1, 0.0);
    for cost in costs.iter_mut().take(blocksize + 1).skip(1) {
        *cost = f32::INFINITY;
    }
    costs[0] = 0.0; /* Because it's the start. */

    let mut i = instart;
    let mut leng;
    let mut longest_match;
    let mut sublen = vec![0; ZOPFLI_MAX_MATCH + 1];
    let mincost = get_cost_model_min_cost(&costmodel);
    while i < inend {
        let mut j = i - instart; // Index in the costs array and length_array.
        h.update(arr, i);

        // If we're in a long repetition of the same character and have more than
        // ZOPFLI_MAX_MATCH characters before and after our position.
        if h.same[i & ZOPFLI_WINDOW_MASK] > ZOPFLI_MAX_MATCH as u16 * 2
            && i > instart + ZOPFLI_MAX_MATCH + 1
            && i + ZOPFLI_MAX_MATCH * 2 + 1 < inend
            && h.same[(i - ZOPFLI_MAX_MATCH) & ZOPFLI_WINDOW_MASK] > ZOPFLI_MAX_MATCH as u16
        {
            let symbolcost = costmodel(ZOPFLI_MAX_MATCH, 1);
            // Set the length to reach each one to ZOPFLI_MAX_MATCH, and the cost to
            // the cost corresponding to that length. Doing this, we skip
            // ZOPFLI_MAX_MATCH values to avoid calling ZopfliFindLongestMatch.

            for _ in 0..ZOPFLI_MAX_MATCH {
                costs[j + ZOPFLI_MAX_MATCH] = costs[j] + symbolcost as f32;
                length_array[j + ZOPFLI_MAX_MATCH] = ZOPFLI_MAX_MATCH as u16;
                i += 1;
                j += 1;
                h.update(arr, i);
            }
        }

        longest_match = find_longest_match(
            s,
            h,
            arr,
            i,
            inend,
            ZOPFLI_MAX_MATCH,
            &mut Some(&mut sublen),
        );
        leng = longest_match.length;

        // Literal.
        if i < inend {
            let new_cost = costmodel(arr[i] as usize, 0) + costs[j] as f64;
            debug_assert!(new_cost >= 0.0);
            if new_cost < costs[j + 1] as f64 {
                costs[j + 1] = new_cost as f32;
                length_array[j + 1] = 1;
            }
        }
        // Lengths.
        let kend = cmp::min(leng as usize, inend - i);
        let mincostaddcostj = mincost + costs[j] as f64;

        for (k, &sublength) in sublen.iter().enumerate().take(kend + 1).skip(3) {
            // Calling the cost model is expensive, avoid this if we are already at
            // the minimum possible cost that it can return.
            if costs[j + k] as f64 <= mincostaddcostj {
                continue;
            }

            let new_cost = costmodel(k, sublength) + costs[j] as f64;
            debug_assert!(new_cost >= 0.0);
            if new_cost < costs[j + k] as f64 {
                debug_assert!(k <= ZOPFLI_MAX_MATCH);
                costs[j + k] = new_cost as f32;
                length_array[j + k] = k as u16;
            }
        }
        i += 1;
    }

    debug_assert!(costs[blocksize] >= 0.0);
    (costs[blocksize] as f64, length_array)
}

/// Calculates the optimal path of lz77 lengths to use, from the calculated
/// `length_array`. The `length_array` must contain the optimal length to reach that
/// byte. The path will be filled with the lengths to use, so its data size will be
/// the amount of lz77 symbols.
fn trace(size: usize, length_array: &[u16]) -> Vec<u16> {
    let mut index = size;
    if size == 0 {
        return vec![];
    }
    let mut path = Vec::with_capacity(index);

    while index > 0 {
        let lai = length_array[index];
        let laiu = lai as usize;
        path.push(lai);
        debug_assert!(laiu <= index);
        debug_assert!(laiu <= ZOPFLI_MAX_MATCH);
        debug_assert_ne!(lai, 0);
        index -= laiu;
    }

    path
}

/// Does a single run for `lz77_optimal`. For good compression, repeated runs
/// with updated statistics should be performed.
/// `s`: the block state
/// `in_data`: the input data array
/// `instart`: where to start
/// `inend`: where to stop (not inclusive)
/// `length_array`: array of size `(inend - instart)` used to store lengths
/// `costmodel`: function to use as the cost model for this squeeze run
/// `store`: place to output the LZ77 data
/// returns the cost that was, according to the `costmodel`, needed to get to the end.
///     This is not the actual cost.
#[allow(clippy::too_many_arguments)] // Not feasible to refactor in a more readable way
fn lz77_optimal_run<F: Fn(usize, u16) -> f64, C: Cache>(
    s: &mut ZopfliBlockState<C>,
    in_data: &[u8],
    instart: usize,
    inend: usize,
    costmodel: F,
    store: &mut Lz77Store,
    h: &mut ZopfliHash,
    costs: &mut Vec<f32>,
) {
    let (cost, length_array) = get_best_lengths(s, in_data, instart, inend, costmodel, h, costs);
    let path = trace(inend - instart, &length_array);
    store.follow_path(in_data, instart, inend, path, s);
    debug_assert!(cost < f64::INFINITY);
}

/// Does the same as `lz77_optimal`, but optimized for the fixed tree of the
/// deflate standard.
/// The fixed tree never gives the best compression. But this gives the best
/// possible LZ77 encoding possible with the fixed tree.
/// This does not create or output any fixed tree, only LZ77 data optimized for
/// using with a fixed tree.
/// If `instart` is larger than `0`, it uses values before `instart` as starting
/// dictionary.
pub fn lz77_optimal_fixed<C: Cache>(
    s: &mut ZopfliBlockState<C>,
    in_data: &[u8],
    instart: usize,
    inend: usize,
    store: &mut Lz77Store,
) {
    s.blockstart = instart;
    s.blockend = inend;
    let mut h = ZopfliHash::new();
    let mut costs = Vec::with_capacity(inend - instart);
    lz77_optimal_run(
        s,
        in_data,
        instart,
        inend,
        get_cost_fixed,
        store,
        &mut h,
        &mut costs,
    );
}

/// Calculates lit/len and dist pairs for given data.
/// If `instart` is larger than 0, it uses values before `instart` as starting
/// dictionary.
pub fn lz77_optimal<C: Cache>(
    s: &mut ZopfliBlockState<C>,
    in_data: &[u8],
    instart: usize,
    inend: usize,
    max_iterations: Option<u64>,
    max_iterations_without_improvement: Option<u64>,
) -> Lz77Store {
    /* Dist to get to here with smallest cost. */
    let mut currentstore = Lz77Store::new();
    let mut outputstore = currentstore.clone();

    /* Initial run. */
    currentstore.greedy(s, in_data, instart, inend);
    let mut stats = SymbolStats::default();
    stats.get_statistics(&currentstore);

    let mut h = ZopfliHash::new();
    let mut costs = Vec::with_capacity(inend - instart + 1);

    let mut beststats = SymbolStats::default();

    let mut bestcost = f64::INFINITY;
    let mut lastcost = 0.0;
    /* Try randomizing the costs a bit once the size stabilizes. */
    let mut ran_state = RanState::new();
    let mut lastrandomstep = u64::MAX;

    /* Do regular deflate, then loop multiple shortest path runs, each time using
    the statistics of the previous run. */
    /* Repeat statistics with each time the cost model from the previous stat
    run. */
    let mut current_iteration: u64 = 0;
    let mut iterations_without_improvement: u64 = 0;
    loop {
        currentstore.reset();
        lz77_optimal_run(
            s,
            in_data,
            instart,
            inend,
            |a, b| get_cost_stat(a, b, &stats),
            &mut currentstore,
            &mut h,
            &mut costs,
        );
        let cost = calculate_block_size(&currentstore, 0, currentstore.size(), BlockType::Dynamic);

        if cost < bestcost {
            iterations_without_improvement = 0;
            /* Copy to the output store. */
            outputstore = currentstore.clone();
            beststats = stats;
            bestcost = cost;

            debug!("Iteration {}: {} bit", current_iteration, cost);
        } else {
            iterations_without_improvement += 1;
            trace!("Iteration {}: {} bit", current_iteration, cost);
            if let Some(max_iterations_without_improvement) = max_iterations_without_improvement {
                if iterations_without_improvement >= max_iterations_without_improvement {
                    break;
                }
            }
        }
        current_iteration += 1;
        if let Some(max_iterations) = max_iterations {
            if current_iteration >= max_iterations {
                break;
            }
        }
        let laststats = stats;
        stats.clear_freqs();
        stats.get_statistics(&currentstore);
<<<<<<< HEAD
        if lastrandomstep != u64::MAX {
            /* This makes it converge slower but better. Do it only once the
            randomness kicks in so that if the user does few iterations, it gives a
            better result sooner. */
            stats = add_weighed_stat_freqs(&stats, 1.0, &laststats, 0.5);
            stats.calculate_entropy();
        }
        if current_iteration > 5 && (cost - lastcost).abs() < f64::EPSILON {
            if beststats
                .litlens
=======
        if i > 5 && (cost - lastcost).abs() < f64::EPSILON {
            // If they're all the same frequency, that frequency must be 1
            // because of the end symbol. If that's the case, there's nothing
            // to change by randomizing.
            let can_randomize_litlens = beststats.litlens.iter().copied().any(|litlen| litlen != 1);
            let can_randomize_dists = beststats
                .dists
>>>>>>> c488d0f5
                .iter()
                .skip(1)
                .copied()
                .any(|dist| dist != beststats.dists[0]);
            if can_randomize_litlens || can_randomize_dists {
                stats = beststats;
                /// Returns true if it actually made a change.
                fn randomize_freqs(freqs: &mut [usize], state: &mut RanState) -> bool {
                    let n = freqs.len();
                    let mut i = 0;
                    let end = n;
                    let mut changed = false;
                    while i < end {
                        if i != 256 && (state.random_marsaglia() >> 4) % 3 == 0 {
                            let index = state.random_marsaglia() as usize % n;
                            if i != index && freqs[i] != freqs[index] {
                                freqs[i] = freqs[index];
                                changed = true;
                            }
                        }
                        i += 1;
                    }
                    changed
                }
                let mut changed = false;
                while !changed {
                    if can_randomize_litlens {
                        changed = randomize_freqs(&mut stats.litlens, &mut ran_state);
                    }
                    if can_randomize_dists {
                        // Pull into a separate variable to prevent short-circuiting
                        let dists_changed = randomize_freqs(&mut stats.dists, &mut ran_state);
                        changed |= dists_changed;
                    }
                }
                stats.calculate_entropy();
                lastrandomstep = current_iteration;
            } else {
                // No way to further improve the result
                break;
            }
        }
        lastcost = cost;
    }
    outputstore
}<|MERGE_RESOLUTION|>--- conflicted
+++ resolved
@@ -108,7 +108,6 @@
 }
 
 impl SymbolStats {
-
     /// Calculates the entropy of each symbol, based on the counts of each symbol. The
     /// result is similar to the result of length_limited_code_lengths, but with the
     /// actual theoritical bit lengths according to the entropy. Since the resulting
@@ -501,7 +500,6 @@
         let laststats = stats;
         stats.clear_freqs();
         stats.get_statistics(&currentstore);
-<<<<<<< HEAD
         if lastrandomstep != u64::MAX {
             /* This makes it converge slower but better. Do it only once the
             randomness kicks in so that if the user does few iterations, it gives a
@@ -510,17 +508,12 @@
             stats.calculate_entropy();
         }
         if current_iteration > 5 && (cost - lastcost).abs() < f64::EPSILON {
-            if beststats
-                .litlens
-=======
-        if i > 5 && (cost - lastcost).abs() < f64::EPSILON {
             // If they're all the same frequency, that frequency must be 1
             // because of the end symbol. If that's the case, there's nothing
             // to change by randomizing.
             let can_randomize_litlens = beststats.litlens.iter().copied().any(|litlen| litlen != 1);
             let can_randomize_dists = beststats
                 .dists
->>>>>>> c488d0f5
                 .iter()
                 .skip(1)
                 .copied()
