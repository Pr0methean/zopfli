//! The squeeze functions do enhanced LZ77 compression by optimal parsing with a
//! cost model, rather than greedily choosing the longest length or using a single
//! step of lazy matching like regular implementations.
//!
//! Since the cost model is based on the Huffman tree that can only be calculated
//! after the LZ77 data is generated, there is a chicken and egg problem, and
//! multiple runs are done with updated cost models to converge to a better
//! solution.

use alloc::vec::Vec;
use core::{
    cmp,
    fmt::{Debug, Display, Formatter},
    ops::DerefMut,
};
use std::{iter, ops::Deref};

use genevo::{
    algorithm::EvaluatedPopulation,
    ga,
    genetic::{Children, Genotype, Parents},
    operator::{prelude::ElitistReinserter, CrossoverOp, GeneticOperator, MutationOp, SelectionOp},
    prelude::*,
    random::Rng,
    simulation::State,
    termination::{StopFlag, Termination},
};
use lockfree_object_pool::LinearObjectPool;
use log::debug;
use once_cell::sync::Lazy;
use ordered_float::OrderedFloat;
use rand::{
    distributions::{Bernoulli, Distribution, WeightedIndex},
    seq::SliceRandom,
};

use crate::{
    cache::Cache,
    deflate::{calculate_block_size, BlockType},
<<<<<<< HEAD
    hash::{ZopfliHash, HASH_POOL},
    lz77::{find_longest_match, LitLen, Lz77Store, ZopfliBlockState, ZopfliOutput},
=======
    hash::ZopfliHash,
    lz77::{find_longest_match, LitLen, Lz77Store},
>>>>>>> ed7c9cd5
    symbols::{get_dist_extra_bits, get_dist_symbol, get_length_extra_bits, get_length_symbol},
    util::{ZOPFLI_MAX_MATCH, ZOPFLI_NUM_D, ZOPFLI_NUM_LL, ZOPFLI_WINDOW_MASK, ZOPFLI_WINDOW_SIZE},
};

const K_INV_LOG2: f64 = core::f64::consts::LOG2_E; // 1.0 / log(2.0)

static LZ77_STORE_POOL: Lazy<LinearObjectPool<Lz77Store>> =
    Lazy::new(|| LinearObjectPool::new(Lz77Store::new, Lz77Store::reset));

/// Cost model which should exactly match fixed tree.
const fn get_cost_fixed(litlen: usize, dist: u16) -> f64 {
    let result = if dist == 0 {
        if litlen <= 143 {
            8
        } else {
            9
        }
    } else {
        let dbits = get_dist_extra_bits(dist);
        let lbits = get_length_extra_bits(litlen);
        let lsym = get_length_symbol(litlen);
        // Every dist symbol has length 5.
        7 + (lsym > 279) as usize + 5 + dbits + lbits
    };
    result as f64
}

/// Cost model based on symbol statistics.
fn get_cost_stat(litlen: usize, dist: u16, stats: &SymbolStats) -> f64 {
    if dist == 0 {
        stats.ll_symbols[litlen]
    } else {
        let lsym = get_length_symbol(litlen);
        let lbits = get_length_extra_bits(litlen) as f64;
        let dsym = get_dist_symbol(dist);
        let dbits = get_dist_extra_bits(dist) as f64;
        lbits + dbits + stats.ll_symbols[lsym] + stats.d_symbols[dsym]
    }
}

#[derive(Copy, Clone, Debug, Ord, PartialOrd, Eq, PartialEq, Hash)]
pub struct SymbolTable {
    /* The literal and length symbols. */
    litlens: [usize; ZOPFLI_NUM_LL],
    /* The 32 unique dist symbols, not the 32768 possible dists. */
    dists: [usize; ZOPFLI_NUM_D],
}

impl Default for SymbolTable {
    fn default() -> Self {
        SymbolTable {
            litlens: [0; ZOPFLI_NUM_LL],
            dists: [0; ZOPFLI_NUM_D],
        }
    }
}

#[derive(Copy, Clone, Debug)]
struct SymbolStats {
    table: SymbolTable,
    /* Length of each lit/len symbol in bits. */
    ll_symbols: [f64; ZOPFLI_NUM_LL],
    /* Length of each dist symbol in bits. */
    d_symbols: [f64; ZOPFLI_NUM_D],
}

impl Default for SymbolStats {
    fn default() -> SymbolStats {
        SymbolStats {
            table: Default::default(),
            ll_symbols: [0.0; ZOPFLI_NUM_LL],
            d_symbols: [0.0; ZOPFLI_NUM_D],
        }
    }
}

impl SymbolStats {
    /// Calculates the entropy of each symbol, based on the counts of each symbol. The
    /// result is similar to the result of length_limited_code_lengths, but with the
    /// actual theoritical bit lengths according to the entropy. Since the resulting
    /// values are fractional, they cannot be used to encode the tree specified by
    /// DEFLATE.
    fn calculate_entropy(&mut self) {
        fn calculate_and_store_entropy(count: &[usize], bitlengths: &mut [f64]) {
            let n = count.len();

            let sum = count.iter().sum();

            let log2sum = (if sum == 0 { n } else { sum } as f64).ln() * K_INV_LOG2;

            for i in 0..n {
                // When the count of the symbol is 0, but its cost is requested anyway, it
                // means the symbol will appear at least once anyway, so give it the cost as if
                // its count is 1.
                if count[i] == 0 {
                    bitlengths[i] = log2sum;
                } else {
                    bitlengths[i] = log2sum - (count[i] as f64).ln() * K_INV_LOG2;
                }

                // Depending on compiler and architecture, the above subtraction of two
                // floating point numbers may give a negative result very close to zero
                // instead of zero (e.g. -5.973954e-17 with gcc 4.1.2 on Ubuntu 11.4). Clamp
                // it to zero. These floating point imprecisions do not affect the cost model
                // significantly so this is ok.
                if bitlengths[i] < 0.0 && bitlengths[i] > -1E-5 {
                    bitlengths[i] = 0.0;
                }
                debug_assert!(bitlengths[i] >= 0.0);
            }
        }

        calculate_and_store_entropy(&self.table.litlens, &mut self.ll_symbols);
        calculate_and_store_entropy(&self.table.dists, &mut self.d_symbols);
    }

    /// Appends the symbol statistics from the store.
    fn get_statistics(&mut self, store: &Lz77Store) {
        for &litlen in &store.litlens {
            match litlen {
                LitLen::Literal(lit) => self.table.litlens[lit as usize] += 1,
                LitLen::LengthDist(len, dist) => {
                    self.table.litlens[get_length_symbol(len as usize)] += 1;
                    self.table.dists[get_dist_symbol(dist)] += 1;
                }
            }
        }
        self.table.litlens[256] = 1; /* End symbol. */

        self.calculate_entropy();
    }

    fn clear_freqs(&mut self) {
        self.table.litlens = [0; ZOPFLI_NUM_LL];
        self.table.dists = [0; ZOPFLI_NUM_D];
    }
}

fn add_weighed_stat_freqs(
    stats1: &SymbolStats,
    w1: f64,
    stats2: &SymbolStats,
    w2: f64,
) -> SymbolStats {
    let mut result = SymbolStats::default();

    for i in 0..ZOPFLI_NUM_LL {
        result.table.litlens[i] = (stats1.table.litlens[i] as f64 * w1
            + stats2.table.litlens[i] as f64 * w2
            + 0.5) as usize;
    }
    for i in 0..ZOPFLI_NUM_D {
        result.table.dists[i] =
            (stats1.table.dists[i] as f64 * w1 + stats2.table.dists[i] as f64 * w2 + 0.5) as usize;
    }
    result.table.litlens[256] = 1; // End symbol.
    result
}

/// Finds the minimum possible cost this cost model can return for valid length and
/// distance symbols.
fn get_cost_model_min_cost<F: Fn(usize, u16) -> f64>(costmodel: F) -> f64 {
    let mut bestlength = 0; // length that has lowest cost in the cost model
    let mut bestdist = 0; // distance that has lowest cost in the cost model

    // Table of distances that have a different distance symbol in the deflate
    // specification. Each value is the first distance that has a new symbol. Only
    // different symbols affect the cost model so only these need to be checked.
    // See RFC 1951 section 3.2.5. Compressed blocks (length and distance codes).

    const DSYMBOLS: [u16; 30] = [
        1, 2, 3, 4, 5, 7, 9, 13, 17, 25, 33, 49, 65, 97, 129, 193, 257, 385, 513, 769, 1025, 1537,
        2049, 3073, 4097, 6145, 8193, 12289, 16385, 24577,
    ];

    let mut mincost = f64::INFINITY;
    for i in 3..259 {
        let c = costmodel(i, 1);
        if c < mincost {
            bestlength = i;
            mincost = c;
        }
    }

    mincost = f64::INFINITY;
    for dsym in DSYMBOLS {
        let c = costmodel(3, dsym);
        if c < mincost {
            bestdist = dsym;
            mincost = c;
        }
    }
    costmodel(bestlength, bestdist)
}

/// Performs the forward pass for "squeeze". Gets the most optimal length to reach
/// every byte from a previous byte, using cost calculations.
/// `s`: the `ZopfliBlockState`
/// `in_data`: the input data array
/// `instart`: where to start
/// `inend`: where to stop (not inclusive)
/// `costmodel`: function to calculate the cost of some lit/len/dist pair.
/// `length_array`: output array of size `(inend - instart)` which will receive the best
///     length to reach this byte from a previous byte.
/// returns the cost that was, according to the `costmodel`, needed to get to the end.
fn get_best_lengths<F: Fn(usize, u16) -> f64, C: Cache>(
    lmc: &mut C,
    in_data: &[u8],
    instart: usize,
    inend: usize,
    costmodel: F,
    h: &mut ZopfliHash,
) -> (f64, Vec<u16>) {
    // Best cost to get here so far.
    let blocksize = inend - instart;
    let mut length_array = vec![0; blocksize + 1];
    if instart == inend {
        return (0.0, length_array);
    }
    let windowstart = instart.saturating_sub(ZOPFLI_WINDOW_SIZE);

    h.reset();
    let arr = &in_data[..inend];
    h.warmup(arr, windowstart, inend);
    for i in windowstart..instart {
        h.update(arr, i);
    }
    let mut costs: Vec<f32> = iter::repeat(f32::INFINITY).take(blocksize + 1).collect();
    costs[0] = 0.0; /* Because it's the start. */

    let mut i = instart;
    let mut leng;
    let mut longest_match;
    let mut sublen = vec![0; ZOPFLI_MAX_MATCH + 1];
    let mincost = get_cost_model_min_cost(&costmodel);
    while i < inend {
        let mut j = i - instart; // Index in the costs array and length_array.
        h.update(arr, i);

        // If we're in a long repetition of the same character and have more than
        // ZOPFLI_MAX_MATCH characters before and after our position.
        if h.same[i & ZOPFLI_WINDOW_MASK] > ZOPFLI_MAX_MATCH as u16 * 2
            && i > instart + ZOPFLI_MAX_MATCH + 1
            && i + ZOPFLI_MAX_MATCH * 2 + 1 < inend
            && h.same[(i - ZOPFLI_MAX_MATCH) & ZOPFLI_WINDOW_MASK] > ZOPFLI_MAX_MATCH as u16
        {
            let symbolcost = costmodel(ZOPFLI_MAX_MATCH, 1);
            // Set the length to reach each one to ZOPFLI_MAX_MATCH, and the cost to
            // the cost corresponding to that length. Doing this, we skip
            // ZOPFLI_MAX_MATCH values to avoid calling ZopfliFindLongestMatch.

            for _ in 0..ZOPFLI_MAX_MATCH {
                costs[j + ZOPFLI_MAX_MATCH] = costs[j] + symbolcost as f32;
                length_array[j + ZOPFLI_MAX_MATCH] = ZOPFLI_MAX_MATCH as u16;
                i += 1;
                j += 1;
                h.update(arr, i);
            }
        }

        longest_match = find_longest_match(
            lmc,
            h,
            arr,
            i,
            inend,
            instart,
            ZOPFLI_MAX_MATCH,
            &mut Some(&mut sublen),
        );
        leng = longest_match.length;

        // Literal.
        if i < inend {
            let new_cost = costmodel(arr[i] as usize, 0) + costs[j] as f64;
            debug_assert!(new_cost >= 0.0);
            if new_cost < costs[j + 1] as f64 {
                costs[j + 1] = new_cost as f32;
                length_array[j + 1] = 1;
            }
        }
        // Lengths.
        let kend = cmp::min(leng as usize, inend - i);
        let mincostaddcostj = mincost + costs[j] as f64;

        for (k, &sublength) in sublen.iter().enumerate().take(kend + 1).skip(3) {
            // Calling the cost model is expensive, avoid this if we are already at
            // the minimum possible cost that it can return.
            if costs[j + k] as f64 <= mincostaddcostj {
                continue;
            }

            let new_cost = costmodel(k, sublength) + costs[j] as f64;
            debug_assert!(new_cost >= 0.0);
            if new_cost < costs[j + k] as f64 {
                debug_assert!(k <= ZOPFLI_MAX_MATCH);
                costs[j + k] = new_cost as f32;
                length_array[j + k] = k as u16;
            }
        }
        i += 1;
    }

    debug_assert!(costs[blocksize] >= 0.0);
    (costs[blocksize] as f64, length_array)
}

/// Calculates the optimal path of lz77 lengths to use, from the calculated
/// `length_array`. The `length_array` must contain the optimal length to reach that
/// byte. The path will be filled with the lengths to use, so its data size will be
/// the amount of lz77 symbols.
fn trace(size: usize, length_array: &[u16]) -> Vec<u16> {
    let mut index = size;
    if size == 0 {
        return vec![];
    }
    let mut path = Vec::with_capacity(index);

    while index > 0 {
        let lai = length_array[index];
        let laiu = lai as usize;
        path.push(lai);
        debug_assert!(laiu <= index);
        debug_assert!(laiu <= ZOPFLI_MAX_MATCH);
        debug_assert_ne!(lai, 0);
        index -= laiu;
    }

    path
}

/// Does a single run for `lz77_optimal`. For good compression, repeated runs
/// with updated statistics should be performed.
/// `s`: the block state
/// `in_data`: the input data array
/// `instart`: where to start
/// `inend`: where to stop (not inclusive)
/// `length_array`: array of size `(inend - instart)` used to store lengths
/// `costmodel`: function to use as the cost model for this squeeze run
/// `store`: place to output the LZ77 data
/// returns the cost that was, according to the `costmodel`, needed to get to the end.
///     This is not the actual cost.
#[allow(clippy::too_many_arguments)] // Not feasible to refactor in a more readable way
fn lz77_optimal_run<F: Fn(usize, u16) -> f64, C: Cache>(
    lmc: &mut C,
    in_data: &[u8],
    instart: usize,
    inend: usize,
    costmodel: F,
    store: &mut Lz77Store,
    h: &mut ZopfliHash,
) {
<<<<<<< HEAD
    let (cost, length_array) = get_best_lengths(lmc, in_data, instart, inend, costmodel, h);
=======
    let (cost, length_array) = get_best_lengths(lmc, in_data, instart, inend, costmodel, h, costs);
>>>>>>> ed7c9cd5
    let path = trace(inend - instart, &length_array);
    store.follow_path(in_data, instart, inend, path, lmc);
    debug_assert!(cost < f64::INFINITY);
}

/// Does the same as `lz77_optimal`, but optimized for the fixed tree of the
/// deflate standard.
/// The fixed tree never gives the best compression. But this gives the best
/// possible LZ77 encoding possible with the fixed tree.
/// This does not create or output any fixed tree, only LZ77 data optimized for
/// using with a fixed tree.
/// If `instart` is larger than `0`, it uses values before `instart` as starting
/// dictionary.
pub fn lz77_optimal_fixed<C: Cache>(
    lmc: &mut C,
    in_data: &[u8],
    instart: usize,
    inend: usize,
    store: &mut Lz77Store,
) {
    let mut h = ZopfliHash::new();
<<<<<<< HEAD
    lz77_optimal_run(lmc, in_data, instart, inend, get_cost_fixed, store, &mut h);
}

impl Genotype for SymbolTable {
    type Dna = usize;
}

#[derive(Copy, Clone, Debug)]
struct SymbolTableMutator<T>
where
    T: Distribution<bool>,
{
    mutation_chance_distro: T,
    mutate_by_copying_chance_distro: T,
    max_litlen_freq: usize,
    max_dist_freq: usize,
}

impl<T> GeneticOperator for SymbolTableMutator<T>
where
    T: Distribution<bool> + Clone,
{
    fn name() -> String {
        "SymbolTableMutator".to_string()
    }
}

impl<T> MutationOp<SymbolTable> for SymbolTableMutator<T>
where
    T: Distribution<bool> + Clone,
{
    fn mutate<R>(&self, mut genome: SymbolTable, rng: &mut R) -> SymbolTable
    where
        R: Rng + Sized,
    {
        (0..ZOPFLI_NUM_LL).for_each(|index| {
            if index != 256 {
                // don't mutate the end symbol
                mutate_gene(
                    &self.mutation_chance_distro,
                    &self.mutate_by_copying_chance_distro,
                    0,
                    self.max_litlen_freq,
                    rng,
                    index,
                    &mut genome.litlens,
                );
            }
        });
        (0..ZOPFLI_NUM_D).for_each(|index| {
            mutate_gene(
                &self.mutation_chance_distro,
                &self.mutate_by_copying_chance_distro,
                0,
                self.max_dist_freq,
                rng,
                index,
                &mut genome.dists,
            );
        });
        genome
    }
}

fn mutate_gene<R, D, E>(
    mutation_chance_distribution: &D,
    mutate_by_copying_chance_distribution: &E,
    min_value: usize,
    max_value: usize,
    rng: &mut R,
    index: usize,
    chromosome: &mut [usize],
) where
    R: Rng + Sized,
    D: Distribution<bool>,
    E: Distribution<bool>,
{
    if mutation_chance_distribution.sample(rng) {
        let new_allele = if max_value - min_value > 1
            && mutate_by_copying_chance_distribution.sample(rng) {
            chromosome[rng.gen_range(0..chromosome.len())]
        } else {
            rng.gen_range(min_value..=max_value)
        };
        chromosome[index] = new_allele;
    }
}

impl From<SymbolTable> for SymbolStats {
    fn from(value: SymbolTable) -> Self {
        let mut stats = SymbolStats {
            table: value,
            ..Default::default()
        };
        stats.calculate_entropy();
        stats
    }
}

impl Phenotype<SymbolTable> for SymbolStats {
    fn genes(&self) -> SymbolTable {
        self.table
    }

    fn derive(&self, new_genes: SymbolTable) -> Self {
        SymbolStats::from(new_genes)
    }
}

#[repr(transparent)]
#[derive(Copy, Clone, Debug, Ord, PartialOrd, Eq, PartialEq, Hash)]
struct FloatAsFitness(OrderedFloat<f64>);

impl Display for FloatAsFitness {
    fn fmt(&self, f: &mut Formatter<'_>) -> core::fmt::Result {
        Display::fmt(&self.0, f)
    }
}

impl From<f64> for FloatAsFitness {
    fn from(value: f64) -> Self {
        FloatAsFitness(value.into())
    }
}

impl From<FloatAsFitness> for f64 {
    fn from(value: FloatAsFitness) -> f64 {
        value.0.into()
    }
}

impl Fitness for FloatAsFitness {
    fn zero() -> Self {
        0.0.into()
    }

    fn abs_diff(&self, other: &Self) -> Self {
        f64::abs(self.0 .0 - other.0 .0).into()
    }
}

impl<'a, C> FitnessFunction<SymbolTable, FloatAsFitness> for &'a ZopfliBlockState<'a, C>
where
    C: Cache,
{
    fn fitness_of(&self, a: &SymbolTable) -> FloatAsFitness {
        self.score_cache
            .get_with(*a, || {
                let read_best = self.best.read().unwrap();
                let best_before = match read_best.deref() {
                    None => f64::INFINITY,
                    Some(output) => {
                        if output.stats == *a {
                            return (-output.cost).into();
                        }
                        output.cost
                    }
                };
                drop(read_best);
                let stats = SymbolStats::from(*a);
                let pool = &*LZ77_STORE_POOL;
                let mut currentstore = pool.pull();
                lz77_deterministic_loop(
                    self.lmc.lock().unwrap().deref_mut(),
                    self.data,
                    self.blockstart,
                    self.blockend,
                    currentstore.deref_mut()
                );
                let cost =
                    calculate_block_size(&currentstore, 0, currentstore.size(), BlockType::Dynamic);
                if cost < best_before {
                    let mut best = self.best.write().unwrap();
                    let best = best.deref_mut();
                    match best {
                        None => {
                            *best = Some(ZopfliOutput {
                                stored: currentstore.clone(),
                                stats: stats.table,
                                cost,
                            })
                        }
                        Some(best_after) => {
                            if cost < best_after.cost {
                                *best_after = ZopfliOutput {
                                    stored: currentstore.clone(),
                                    stats: stats.table,
                                    cost,
                                };
                            }
                        }
                    }
                }
                -cost
            })
            .into()
    }

    fn average(&self, a: &[FloatAsFitness]) -> FloatAsFitness {
        let mut total = 0.0;
        a.iter().for_each(|value| total += value.0 .0);
        (total / (a.len() as f64)).into()
    }

    fn highest_possible_fitness(&self) -> FloatAsFitness {
        (-8.0).into()
    }

    fn lowest_possible_fitness(&self) -> FloatAsFitness {
        f64::NEG_INFINITY.into()
    }
}

#[derive(Debug)]
pub struct SymbolTableBuilder {
    first_guess: SymbolTable,
    fixed_population: [SymbolTable; 16],
    max_litlen_freq: usize,
    max_dist_freq: usize,
}

impl SymbolTableBuilder {
    fn new(first_guess: SymbolTable, max_litlen_freq: usize, max_dist_freq: usize) -> Self {
        let mut fixed_litlens = Vec::with_capacity(4);
        let mut fixed_dists = Vec::with_capacity(4);
        fixed_litlens.push(first_guess.litlens);
        fixed_dists.push(first_guess.dists);
        let mut sorted_litlens = first_guess.litlens;
        sorted_litlens.sort_unstable();
        sorted_litlens.reverse();
        sorted_litlens[256] = 1; // End symbol
        fixed_litlens.push(sorted_litlens);
        if max_dist_freq > 1 {
            let mut sorted_dists = first_guess.dists;
            sorted_dists.sort_unstable();
            sorted_dists.reverse();
            let mut sorted_dists = sorted_dists.into_iter();
            let mut nonzero_sorted_dists = first_guess.dists.clone();
            for dist in nonzero_sorted_dists.iter_mut() {
                if *dist != 0 {
                    *dist = sorted_dists.next().unwrap();
                }
            }
            fixed_dists.push(nonzero_sorted_dists);
        } else {
            let mut sorted_dists = first_guess.dists;
            sorted_dists.sort();
            sorted_dists.reverse();
            fixed_dists.push(sorted_dists);
        }
        let mut zero_litlens = [0; ZOPFLI_NUM_LL];
        zero_litlens[256] = 1;
        fixed_litlens.push(zero_litlens);
        if max_litlen_freq > 0 {
            let mut maxed_litlens = [max_litlen_freq; ZOPFLI_NUM_LL];
            maxed_litlens[256] = 1;
            fixed_litlens.push(maxed_litlens);
            if max_litlen_freq > 1 {
                let litlens_ones = [1; ZOPFLI_NUM_LL];
                fixed_litlens.push(litlens_ones);
            }
        }
        let zero_dists = [0; ZOPFLI_NUM_D];
        fixed_dists.push(zero_dists);
        if max_dist_freq > 0 {
            let maxed_dists = [max_dist_freq; ZOPFLI_NUM_D];
            fixed_dists.push(maxed_dists);
            if max_dist_freq > 1 {
                let dists_ones = [1; ZOPFLI_NUM_D];
                fixed_dists.push(dists_ones);
            }
        }
        let mut fixed_population = [SymbolTable::default(); 16];
        fixed_litlens
            .into_iter()
            .flat_map(|litlens| {
                fixed_dists.iter().map(move |dists| SymbolTable {
                    litlens,
                    dists: *dists,
                })
            })
            .enumerate()
            .for_each(|(index, value)| fixed_population[index] = value);
        SymbolTableBuilder {
            first_guess,
            max_litlen_freq,
            max_dist_freq,
            fixed_population,
        }
    }
}

impl GenomeBuilder<SymbolTable> for SymbolTableBuilder {
    fn build_genome<R>(&self, index: usize, rng: &mut R) -> SymbolTable
    where
        R: Rng + Sized,
    {
        if index < self.fixed_population.len() {
            self.fixed_population[index]
        } else {
            if index % 4 != 0 {
                let mut table = SymbolTable::default();
                for litlen in table.litlens.iter_mut() {
                    *litlen = rng.gen_range(0..=self.max_litlen_freq);
                }
                table.litlens[256] = 1; // end symbol
                for dist in table.dists.iter_mut() {
                    if self.max_dist_freq == 1 || index % 2 == 0 || *dist != 0 {
                        *dist = rng.gen_range(0..=self.max_dist_freq);
                    }
                }
                table
            } else {
                let mut table = self.first_guess;
                table.litlens.shuffle(rng);
                table.litlens[256] = 1; // end symbol
                table.dists.shuffle(rng);
                table
            }
        }
    }
}

#[derive(Copy, Clone, Debug)]
struct RankBasedSelector {
    selection_ratio: f64,
    num_individuals_per_parents: usize,
}

impl GeneticOperator for RankBasedSelector {
    fn name() -> String {
        "RankBasedSelector".to_string()
    }
}

impl<G, F> SelectionOp<G, F> for RankBasedSelector
where
    G: Genotype,
    F: Fitness,
{
    fn select_from<R>(&self, population: &EvaluatedPopulation<G, F>, rng: &mut R) -> Vec<Parents<G>>
    where
        R: Rng + Sized,
    {
        let individuals = population.individuals().to_vec();
        let fitness = population.fitness_values();
        let mut ranked: Vec<_> = individuals
            .into_iter()
            .zip(fitness.iter().cloned())
            .collect();
        ranked.sort_unstable_by_key(|(_, fitness)| fitness.clone());
        let dist = WeightedIndex::new(1..=ranked.len()).unwrap();
        let num_parents = (ranked.len() as f64 * self.selection_ratio + 0.5) as usize;
        let mut parents = Vec::with_capacity(num_parents);
        for _ in 0..num_parents {
            let mut parent_indices = Vec::with_capacity(self.num_individuals_per_parents);
            while parent_indices.len() < self.num_individuals_per_parents {
                parent_indices.push(dist.sample(rng));
                parent_indices.sort();
                parent_indices.dedup();
            }
            parent_indices.shuffle(rng);
            parents.push(
                parent_indices
                    .into_iter()
                    .map(|index| ranked[index].0.clone())
                    .collect(),
            );
        }
        parents
    }
}

#[derive(Debug)]
struct GenerationsWithoutImprovementLimiter {
    current_best: f64,
    generations_without_improvement: u64,
    max_generations_without_improvement: Option<u64>,
    generations: u64,
    max_generations: Option<u64>,
}

impl GenerationsWithoutImprovementLimiter {
    fn new(max_generations_without_improvement: Option<u64>, max_generations: Option<u64>) -> Self {
        GenerationsWithoutImprovementLimiter {
            current_best: f64::NEG_INFINITY,
            generations_without_improvement: 0,
            max_generations_without_improvement,
            generations: 0,
            max_generations,
        }
    }
}

impl<A, G> Termination<A> for GenerationsWithoutImprovementLimiter
where
    A: Algorithm<Output = ga::State<G, FloatAsFitness>>,
    G: Genotype,
{
    fn evaluate(&mut self, state: &State<A>) -> StopFlag {
        self.generations += 1;
        if self
            .max_generations
            .is_some_and(|max_gens| self.generations >= max_gens)
        {
            StopFlag::StopNow("Maximum generations reached".into())
        } else {
            let fitness = state.result.best_solution.solution.fitness.0 .0;
            if fitness >= -8.0 {
                StopFlag::StopNow("Already only 1 byte".into())
            } else if fitness > self.current_best {
                self.current_best = fitness;
                self.generations_without_improvement = 0;
                StopFlag::Continue
            } else {
                self.generations_without_improvement += 1;
                if self
                    .max_generations_without_improvement
                    .is_some_and(|max_gens| max_gens <= self.generations_without_improvement)
                {
                    StopFlag::StopNow("Generations-without-improvement limit reached".into())
                } else {
                    StopFlag::Continue
                }
            }
        }
    }
}

#[derive(Copy, Clone, Debug)]
struct SymbolTableCrossBreeder<D>
where
    D: Distribution<bool> + Clone,
{
    crossover_chance_dist: D,
}

impl<D> GeneticOperator for SymbolTableCrossBreeder<D>
where
    D: Distribution<bool> + Clone,
{
    fn name() -> String {
        "SymbolTableCrossBreeder".to_string()
    }
}

fn generate_child_chromosomes<const N: usize, R>(
    parent0: [usize; N],
    parent1: [usize; N],
    rng: &mut R,
) -> [[usize; N]; 2]
where
    R: Rng + Sized,
{
    let cut_point = rng.gen_range(0..=N);
    let mut hybrid_0 = [0; N];
    hybrid_0[..cut_point].copy_from_slice(&parent0[..cut_point]);
    hybrid_0[cut_point..].copy_from_slice(&parent1[cut_point..]);
    let mut hybrid_1 = [0; N];
    hybrid_1[..cut_point].copy_from_slice(&parent1[..cut_point]);
    hybrid_1[cut_point..].copy_from_slice(&parent0[cut_point..]);
    [hybrid_0, hybrid_1]
}

impl<D> CrossoverOp<SymbolTable> for SymbolTableCrossBreeder<D>
where
    D: Distribution<bool> + Clone,
{
    fn crossover<R>(&self, parents: Parents<SymbolTable>, rng: &mut R) -> Children<SymbolTable>
    where
        R: Rng + Sized,
    {
        let num_parents = parents.len();
        if num_parents < 2 {
            return vec![];
        }
        let mut children = Vec::with_capacity(num_parents * (num_parents - 1));
        for first_parent_index in 0..num_parents - 1 {
            let first_parent = &parents[first_parent_index];
            for second_parent_index in first_parent_index + 1..num_parents {
                let second_parent = &parents[second_parent_index];
                if self.crossover_chance_dist.sample(rng) {
                    let litlens = generate_child_chromosomes(
                        first_parent.litlens,
                        second_parent.litlens,
                        rng,
                    );
                    let dists =
                        generate_child_chromosomes(second_parent.dists, first_parent.dists, rng);
                    if rng.gen_bool(0.5) {
                        children.push(SymbolTable {
                            litlens: litlens[0],
                            dists: dists[1],
                        });
                        children.push(SymbolTable {
                            litlens: litlens[1],
                            dists: dists[0],
                        });
                    } else {
                        children.push(SymbolTable {
                            litlens: litlens[0],
                            dists: dists[0],
                        });
                        children.push(SymbolTable {
                            litlens: litlens[1],
                            dists: dists[1],
                        });
                    }
                } else {
                    children.push(SymbolTable {
                        litlens: first_parent.litlens,
                        dists: second_parent.dists,
                    });
                    children.push(SymbolTable {
                        litlens: second_parent.litlens,
                        dists: first_parent.dists,
                    });
                }
            }
        }
        children
    }
=======
    let mut costs = Vec::with_capacity(inend - instart);
    lz77_optimal_run(
        lmc,
        in_data,
        instart,
        inend,
        get_cost_fixed,
        store,
        &mut h,
        &mut costs,
    );
>>>>>>> ed7c9cd5
}

/// Calculates lit/len and dist pairs for given data.
/// If `instart` is larger than 0, it uses values before `instart` as starting
/// dictionary.
pub fn lz77_optimal<C: Cache>(
<<<<<<< HEAD
    s: ZopfliBlockState<C>,
    in_data: &[u8],
    max_iterations: Option<u64>,
    max_iterations_without_improvement: Option<u64>,
=======
    lmc: &mut C,
    in_data: &[u8],
    instart: usize,
    inend: usize,
    max_iterations: u64,
    max_iterations_without_improvement: u64,
>>>>>>> ed7c9cd5
) -> Lz77Store {
    const POPULATION_SIZE: usize = 256;
    const SELECTION_RATIO: f64 = 0.35;
    const NUM_INDIVIDUALS_PER_PARENT: usize = 2;
    const MUTATION_RATE: f64 = 0.01;
    const MUTATION_CHANCE_DIST: Lazy<Bernoulli> =
        Lazy::new(|| Bernoulli::new(MUTATION_RATE).unwrap());
    const REPLACE_RATIO: f64 = 0.7;
    const CROSSOVER_CHANCE: f64 = 0.6;
    const MUTATE_BY_COPYING_CHANCE: f64 = 0.5;
    const CROSSOVER_DIST: Lazy<Bernoulli> = Lazy::new(|| Bernoulli::new(CROSSOVER_CHANCE).unwrap());
    const MUTATE_BY_COPYING_DIST: Lazy<Bernoulli> =
        Lazy::new(|| Bernoulli::new(MUTATE_BY_COPYING_CHANCE).unwrap());

    let instart = s.blockstart;
    let inend = s.blockend;
    /* Dist to get to here with smallest cost. */
    let mut outputstore = Lz77Store::new();

    /* Initial run. */
<<<<<<< HEAD
    outputstore.greedy(s.lmc.lock().unwrap().deref_mut(), in_data, instart, inend);
    let best_before_ga = lz77_deterministic_loop(
        s.lmc.lock().unwrap().deref_mut(),
        in_data,
        instart,
        inend,
        &mut outputstore,
    );
    let best_stats_before_ga = best_before_ga.stats;
    debug!(
        "Symbol table at start of GA run: {:?}",
        best_stats_before_ga
    );
    let max_litlen_freq = *best_before_ga.stats.litlens.iter().max().unwrap();
    let max_dist_freq = *best_before_ga.stats.dists.iter().max().unwrap();
    let genome_builder =
        SymbolTableBuilder::new(best_stats_before_ga, max_dist_freq, max_litlen_freq);
    *(s.best.write().unwrap().deref_mut()) = Some(best_before_ga);
    let initial_population = build_population()
        .with_genome_builder(genome_builder)
        .of_size(POPULATION_SIZE)
        .uniform_at_random();
    let algorithm = genetic_algorithm()
        .with_evaluation(&s)
        .with_selection(RankBasedSelector {
            selection_ratio: SELECTION_RATIO,
            num_individuals_per_parents: NUM_INDIVIDUALS_PER_PARENT,
        })
        .with_crossover(SymbolTableCrossBreeder {
            crossover_chance_dist: *CROSSOVER_DIST,
        })
        .with_mutation(SymbolTableMutator {
            mutation_chance_distro: *MUTATION_CHANCE_DIST,
            mutate_by_copying_chance_distro: *MUTATE_BY_COPYING_DIST,
            max_litlen_freq,
            max_dist_freq,
        })
        .with_reinsertion(ElitistReinserter::new(&s, false, REPLACE_RATIO))
        .with_initial_population(initial_population)
        .build();
    let mut genetic_algorithm_sim = simulate(algorithm)
        .until(GenerationsWithoutImprovementLimiter::new(
            max_iterations_without_improvement,
            max_iterations,
        ))
        .build();
    let mut prev_best = f64::NEG_INFINITY;
    loop {
        match genetic_algorithm_sim.step() {
            Ok(SimResult::Intermediate(step)) => {
                let best_solution = step.result.best_solution;
                if best_solution.solution.fitness.0 .0 > prev_best {
                    let evaluated_population = step.result.evaluated_population;
                    prev_best = best_solution.solution.fitness.0 .0;
                    debug!(
                        "step: generation: {}, average_fitness: {:.3}, \
                         best fitness: {}, duration: {}, processing_time: {}",
                        step.iteration,
                        evaluated_population.average_fitness(),
                        best_solution.solution.fitness,
                        step.duration,
                        step.processing_time,
                    );
                }
            }
            Ok(SimResult::Final(step, processing_time, duration, stop_reason)) => {
                debug!(
                    "Result at end of GA: generation: {},\
                         best fitness: {}, symbol table: {:?}, duration: {}, processing_time: {}, stop_reason: {}",
                    step.iteration,
                    step.result.best_solution.solution.fitness,
                    step.result.best_solution.solution.genome,
                    duration,
                    processing_time,
                    stop_reason
                );
                let mut best_after_ga = s.best.read().unwrap().clone().unwrap().stored;
                let mut best_stats_after_ga = SymbolStats::default();
                best_stats_after_ga.get_statistics(&best_after_ga);
                if best_stats_after_ga.table != best_stats_before_ga {
                    lz77_deterministic_loop(
                        s.lmc.lock().unwrap().deref_mut(),
                        in_data,
                        instart,
                        inend,
                        &mut best_after_ga,
                    );
                }
                debug!("Block finished");
                return best_after_ga;
            }
            Err(e) => panic!("{:?}", e),
        }
    }
}
=======
    currentstore.greedy(lmc, in_data, instart, inend);
    let mut stats = SymbolStats::default();
    stats.get_statistics(&currentstore);
>>>>>>> ed7c9cd5

fn lz77_deterministic_loop<C: Cache>(
    lmc: &mut C,
    in_data: &[u8],
    instart: usize,
    inend: usize,
    outputstore: &mut Lz77Store,
) -> ZopfliOutput {
    let mut last_cost = f64::INFINITY;
    let mut current_store = Lz77Store::new();
    let mut best_cost =
        calculate_block_size(&outputstore, 0, outputstore.size(), BlockType::Dynamic);
    let mut stats = SymbolStats::default();
    stats.get_statistics(&outputstore);
    let mut best_stats = stats;
    let hash_pool = &*HASH_POOL;
    let mut h = hash_pool.pull();
    loop {
        let last_stats = stats;
        lz77_optimal_run(
            lmc,
            in_data,
            instart,
            inend,
            |a, b| get_cost_stat(a, b, &stats),
            &mut current_store,
            &mut h,
        );
<<<<<<< HEAD
        let cost =
            calculate_block_size(&current_store, 0, current_store.size(), BlockType::Dynamic);
        if cost < best_cost {
            debug!("Reduced cost to {} deterministically", cost);
            best_cost = cost;
            best_stats = stats;
            outputstore.clone_from(&current_store);
        }
        if cost >= last_cost - f64::EPSILON {
=======
        let cost = calculate_block_size(&currentstore, 0, currentstore.size(), BlockType::Dynamic);

        if cost < bestcost {
            iterations_without_improvement = 0;
            /* Copy to the output store. */
            outputstore = currentstore.clone();
            beststats = stats;
            bestcost = cost;

            debug!("Iteration {}: {} bit", current_iteration, cost);
        } else {
            iterations_without_improvement += 1;
            trace!("Iteration {}: {} bit", current_iteration, cost);
            if iterations_without_improvement >= max_iterations_without_improvement {
                break;
            }
        }
        current_iteration += 1;
        if current_iteration >= max_iterations {
>>>>>>> ed7c9cd5
            break;
        }
        stats.clear_freqs();
        stats.get_statistics(&current_store);
        stats = add_weighed_stat_freqs(&stats, 2.0 / 3.0, &last_stats, 1.0 / 3.0);
        stats.calculate_entropy();
        last_cost = cost;
        current_store.reset();
    }
    ZopfliOutput {
        stored: outputstore.clone(),
        stats: best_stats.table,
        cost: best_cost,
    }
}<|MERGE_RESOLUTION|>--- conflicted
+++ resolved
@@ -13,7 +13,8 @@
     fmt::{Debug, Display, Formatter},
     ops::DerefMut,
 };
-use std::{iter, ops::Deref};
+use std::{iter};
+use std::sync::{Arc, Mutex, RwLock};
 
 use genevo::{
     algorithm::EvaluatedPopulation,
@@ -33,22 +34,25 @@
     distributions::{Bernoulli, Distribution, WeightedIndex},
     seq::SliceRandom,
 };
+use moka::sync::Cache as MokaCache;
 
 use crate::{
     cache::Cache,
     deflate::{calculate_block_size, BlockType},
-<<<<<<< HEAD
     hash::{ZopfliHash, HASH_POOL},
-    lz77::{find_longest_match, LitLen, Lz77Store, ZopfliBlockState, ZopfliOutput},
-=======
-    hash::ZopfliHash,
     lz77::{find_longest_match, LitLen, Lz77Store},
->>>>>>> ed7c9cd5
     symbols::{get_dist_extra_bits, get_dist_symbol, get_length_extra_bits, get_length_symbol},
     util::{ZOPFLI_MAX_MATCH, ZOPFLI_NUM_D, ZOPFLI_NUM_LL, ZOPFLI_WINDOW_MASK, ZOPFLI_WINDOW_SIZE},
 };
+use crate::cache::ZopfliLongestMatchCache;
+use crate::lz77::ZopfliOutput;
 
 const K_INV_LOG2: f64 = core::f64::consts::LOG2_E; // 1.0 / log(2.0)
+const SCORE_CACHE_SIZE: u64 = 16 * 1024;
+
+#[cfg(not(feature = "std"))]
+#[allow(unused_imports)] // False-positive
+use crate::math::F64MathExt;
 
 static LZ77_STORE_POOL: Lazy<LinearObjectPool<Lz77Store>> =
     Lazy::new(|| LinearObjectPool::new(Lz77Store::new, Lz77Store::reset));
@@ -396,11 +400,7 @@
     store: &mut Lz77Store,
     h: &mut ZopfliHash,
 ) {
-<<<<<<< HEAD
     let (cost, length_array) = get_best_lengths(lmc, in_data, instart, inend, costmodel, h);
-=======
-    let (cost, length_array) = get_best_lengths(lmc, in_data, instart, inend, costmodel, h, costs);
->>>>>>> ed7c9cd5
     let path = trace(inend - instart, &length_array);
     store.follow_path(in_data, instart, inend, path, lmc);
     debug_assert!(cost < f64::INFINITY);
@@ -422,7 +422,6 @@
     store: &mut Lz77Store,
 ) {
     let mut h = ZopfliHash::new();
-<<<<<<< HEAD
     lz77_optimal_run(lmc, in_data, instart, inend, get_cost_fixed, store, &mut h);
 }
 
@@ -564,23 +563,25 @@
     }
 }
 
-impl<'a, C> FitnessFunction<SymbolTable, FloatAsFitness> for &'a ZopfliBlockState<'a, C>
-where
-    C: Cache,
-{
+#[derive(Clone, Debug)]
+struct ZopfliGaState<'a> {
+    pub best: Arc<RwLock<ZopfliOutput>>,
+    pub score_cache: Arc<MokaCache<SymbolTable, f64>>,
+    pub lmc: Arc<Mutex<ZopfliLongestMatchCache>>,
+    pub data: &'a [u8],
+    pub blockstart: usize,
+    pub blockend: usize
+}
+
+impl <'a> FitnessFunction<SymbolTable, FloatAsFitness> for &'a ZopfliGaState<'a> {
     fn fitness_of(&self, a: &SymbolTable) -> FloatAsFitness {
         self.score_cache
             .get_with(*a, || {
                 let read_best = self.best.read().unwrap();
-                let best_before = match read_best.deref() {
-                    None => f64::INFINITY,
-                    Some(output) => {
-                        if output.stats == *a {
-                            return (-output.cost).into();
-                        }
-                        output.cost
-                    }
-                };
+                if read_best.stats == *a {
+                    return (-read_best.cost).into()
+                }
+                let best_before = read_best.cost;
                 drop(read_best);
                 let stats = SymbolStats::from(*a);
                 let pool = &*LZ77_STORE_POOL;
@@ -597,23 +598,12 @@
                 if cost < best_before {
                     let mut best = self.best.write().unwrap();
                     let best = best.deref_mut();
-                    match best {
-                        None => {
-                            *best = Some(ZopfliOutput {
-                                stored: currentstore.clone(),
-                                stats: stats.table,
-                                cost,
-                            })
-                        }
-                        Some(best_after) => {
-                            if cost < best_after.cost {
-                                *best_after = ZopfliOutput {
-                                    stored: currentstore.clone(),
-                                    stats: stats.table,
-                                    cost,
-                                };
-                            }
-                        }
+                    if cost < best.cost {
+                        *best = ZopfliOutput {
+                            stored: currentstore.clone(),
+                            stats: stats.table,
+                            cost,
+                        };
                     }
                 }
                 -cost
@@ -639,7 +629,7 @@
 #[derive(Debug)]
 pub struct SymbolTableBuilder {
     first_guess: SymbolTable,
-    fixed_population: [SymbolTable; 16],
+    fixed_population: Vec<SymbolTable>,
     max_litlen_freq: usize,
     max_dist_freq: usize,
 }
@@ -695,8 +685,7 @@
                 fixed_dists.push(dists_ones);
             }
         }
-        let mut fixed_population = [SymbolTable::default(); 16];
-        fixed_litlens
+        let fixed_population: Vec<_> = fixed_litlens
             .into_iter()
             .flat_map(|litlens| {
                 fixed_dists.iter().map(move |dists| SymbolTable {
@@ -704,8 +693,7 @@
                     dists: *dists,
                 })
             })
-            .enumerate()
-            .for_each(|(index, value)| fixed_population[index] = value);
+            .collect();
         SymbolTableBuilder {
             first_guess,
             max_litlen_freq,
@@ -800,13 +788,13 @@
 struct GenerationsWithoutImprovementLimiter {
     current_best: f64,
     generations_without_improvement: u64,
-    max_generations_without_improvement: Option<u64>,
+    max_generations_without_improvement: u64,
     generations: u64,
-    max_generations: Option<u64>,
+    max_generations: u64,
 }
 
 impl GenerationsWithoutImprovementLimiter {
-    fn new(max_generations_without_improvement: Option<u64>, max_generations: Option<u64>) -> Self {
+    fn new(max_generations_without_improvement: u64, max_generations: u64) -> Self {
         GenerationsWithoutImprovementLimiter {
             current_best: f64::NEG_INFINITY,
             generations_without_improvement: 0,
@@ -824,9 +812,7 @@
 {
     fn evaluate(&mut self, state: &State<A>) -> StopFlag {
         self.generations += 1;
-        if self
-            .max_generations
-            .is_some_and(|max_gens| self.generations >= max_gens)
+        if self.generations >= self.max_generations
         {
             StopFlag::StopNow("Maximum generations reached".into())
         } else {
@@ -839,9 +825,7 @@
                 StopFlag::Continue
             } else {
                 self.generations_without_improvement += 1;
-                if self
-                    .max_generations_without_improvement
-                    .is_some_and(|max_gens| max_gens <= self.generations_without_improvement)
+                if self.generations_without_improvement >= self.max_generations_without_improvement
                 {
                     StopFlag::StopNow("Generations-without-improvement limit reached".into())
                 } else {
@@ -945,38 +929,18 @@
         }
         children
     }
-=======
-    let mut costs = Vec::with_capacity(inend - instart);
-    lz77_optimal_run(
-        lmc,
-        in_data,
-        instart,
-        inend,
-        get_cost_fixed,
-        store,
-        &mut h,
-        &mut costs,
-    );
->>>>>>> ed7c9cd5
 }
 
 /// Calculates lit/len and dist pairs for given data.
 /// If `instart` is larger than 0, it uses values before `instart` as starting
 /// dictionary.
 pub fn lz77_optimal<C: Cache>(
-<<<<<<< HEAD
-    s: ZopfliBlockState<C>,
-    in_data: &[u8],
-    max_iterations: Option<u64>,
-    max_iterations_without_improvement: Option<u64>,
-=======
     lmc: &mut C,
     in_data: &[u8],
     instart: usize,
     inend: usize,
     max_iterations: u64,
     max_iterations_without_improvement: u64,
->>>>>>> ed7c9cd5
 ) -> Lz77Store {
     const POPULATION_SIZE: usize = 256;
     const SELECTION_RATIO: f64 = 0.35;
@@ -991,16 +955,13 @@
     const MUTATE_BY_COPYING_DIST: Lazy<Bernoulli> =
         Lazy::new(|| Bernoulli::new(MUTATE_BY_COPYING_CHANCE).unwrap());
 
-    let instart = s.blockstart;
-    let inend = s.blockend;
     /* Dist to get to here with smallest cost. */
     let mut outputstore = Lz77Store::new();
 
     /* Initial run. */
-<<<<<<< HEAD
-    outputstore.greedy(s.lmc.lock().unwrap().deref_mut(), in_data, instart, inend);
+    outputstore.greedy(lmc, in_data, instart, inend);
     let best_before_ga = lz77_deterministic_loop(
-        s.lmc.lock().unwrap().deref_mut(),
+        lmc,
         in_data,
         instart,
         inend,
@@ -1015,7 +976,14 @@
     let max_dist_freq = *best_before_ga.stats.dists.iter().max().unwrap();
     let genome_builder =
         SymbolTableBuilder::new(best_stats_before_ga, max_dist_freq, max_litlen_freq);
-    *(s.best.write().unwrap().deref_mut()) = Some(best_before_ga);
+    let s = ZopfliGaState {
+        best: Arc::new(RwLock::new(best_before_ga)),
+        score_cache: MokaCache::new(SCORE_CACHE_SIZE).into(),
+        lmc: Arc::new(Mutex::new(ZopfliLongestMatchCache::new(inend - instart))),
+        data: &in_data,
+        blockstart: instart,
+        blockend: inend
+    };
     let initial_population = build_population()
         .with_genome_builder(genome_builder)
         .of_size(POPULATION_SIZE)
@@ -1074,12 +1042,12 @@
                     processing_time,
                     stop_reason
                 );
-                let mut best_after_ga = s.best.read().unwrap().clone().unwrap().stored;
+                let mut best_after_ga = s.best.read().unwrap().stored.clone();
                 let mut best_stats_after_ga = SymbolStats::default();
                 best_stats_after_ga.get_statistics(&best_after_ga);
                 if best_stats_after_ga.table != best_stats_before_ga {
                     lz77_deterministic_loop(
-                        s.lmc.lock().unwrap().deref_mut(),
+                        lmc,
                         in_data,
                         instart,
                         inend,
@@ -1093,11 +1061,6 @@
         }
     }
 }
-=======
-    currentstore.greedy(lmc, in_data, instart, inend);
-    let mut stats = SymbolStats::default();
-    stats.get_statistics(&currentstore);
->>>>>>> ed7c9cd5
 
 fn lz77_deterministic_loop<C: Cache>(
     lmc: &mut C,
@@ -1107,7 +1070,8 @@
     outputstore: &mut Lz77Store,
 ) -> ZopfliOutput {
     let mut last_cost = f64::INFINITY;
-    let mut current_store = Lz77Store::new();
+    let mut lz77_store = LZ77_STORE_POOL.pull();
+    let current_store = lz77_store.deref_mut();
     let mut best_cost =
         calculate_block_size(&outputstore, 0, outputstore.size(), BlockType::Dynamic);
     let mut stats = SymbolStats::default();
@@ -1123,10 +1087,9 @@
             instart,
             inend,
             |a, b| get_cost_stat(a, b, &stats),
-            &mut current_store,
+            current_store,
             &mut h,
         );
-<<<<<<< HEAD
         let cost =
             calculate_block_size(&current_store, 0, current_store.size(), BlockType::Dynamic);
         if cost < best_cost {
@@ -1136,27 +1099,6 @@
             outputstore.clone_from(&current_store);
         }
         if cost >= last_cost - f64::EPSILON {
-=======
-        let cost = calculate_block_size(&currentstore, 0, currentstore.size(), BlockType::Dynamic);
-
-        if cost < bestcost {
-            iterations_without_improvement = 0;
-            /* Copy to the output store. */
-            outputstore = currentstore.clone();
-            beststats = stats;
-            bestcost = cost;
-
-            debug!("Iteration {}: {} bit", current_iteration, cost);
-        } else {
-            iterations_without_improvement += 1;
-            trace!("Iteration {}: {} bit", current_iteration, cost);
-            if iterations_without_improvement >= max_iterations_without_improvement {
-                break;
-            }
-        }
-        current_iteration += 1;
-        if current_iteration >= max_iterations {
->>>>>>> ed7c9cd5
             break;
         }
         stats.clear_freqs();
