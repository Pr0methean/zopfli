--- conflicted
+++ resolved
@@ -108,7 +108,6 @@
 }
 
 impl SymbolStats {
-<<<<<<< HEAD
     fn randomize_stat_freqs(&mut self, state: &mut RanState) {
         /// Returns true if it actually made a change.
         fn randomize_freqs(freqs: &mut [usize], state: &mut RanState) -> bool {
@@ -131,7 +130,6 @@
         let mut changed = false;
         while !changed {
             changed = randomize_freqs(&mut self.litlens, state);
-
             // Pull into a separate variable to prevent short-circuiting
             let dists_changed = randomize_freqs(&mut self.dists, state);
             changed |= dists_changed;
@@ -139,8 +137,6 @@
         self.litlens[256] = 1; // End symbol.
     }
 
-=======
->>>>>>> 62f2e6b3
     /// Calculates the entropy of each symbol, based on the counts of each symbol. The
     /// result is similar to the result of length_limited_code_lengths, but with the
     /// actual theoritical bit lengths according to the entropy. Since the resulting
@@ -533,11 +529,14 @@
         let laststats = stats;
         stats.clear_freqs();
         stats.get_statistics(&currentstore);
-<<<<<<< HEAD
-        if current_iteration > 5 && (cost - lastcost).abs() < f64::EPSILON {
-=======
+        if lastrandomstep != -1 {
+            /* This makes it converge slower but better. Do it only once the
+            randomness kicks in so that if the user does few iterations, it gives a
+            better result sooner. */
+            stats = add_weighed_stat_freqs(&stats, 1.0, &laststats, 0.5);
+            stats.calculate_entropy();
+        }
         if i > 5 && (cost - lastcost).abs() < f64::EPSILON {
->>>>>>> 62f2e6b3
             if beststats
                 .litlens
                 .iter()
@@ -582,16 +581,6 @@
             } else {
                 break;
             }
-<<<<<<< HEAD
-        } else if lastrandomstep != u64::MAX {
-=======
-        } else if lastrandomstep != -1 {
->>>>>>> 62f2e6b3
-            /* This makes it converge slower but better. Do it only once the
-            randomness kicks in so that if the user does few iterations, it gives a
-            better result sooner. */
-            stats = add_weighed_stat_freqs(&stats, 1.0, &laststats, 0.5);
-            stats.calculate_entropy();
         }
         lastcost = cost;
     }
