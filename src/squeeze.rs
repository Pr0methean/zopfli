//! The squeeze functions do enhanced LZ77 compression by optimal parsing with a
//! cost model, rather than greedily choosing the longest length or using a single
//! step of lazy matching like regular implementations.
//!
//! Since the cost model is based on the Huffman tree that can only be calculated
//! after the LZ77 data is generated, there is a chicken and egg problem, and
//! multiple runs are done with updated cost models to converge to a better
//! solution.

use alloc::vec::Vec;
use core::cmp;

use log::{debug, trace};

use crate::{
    cache::Cache,
    deflate::{calculate_block_size, BlockType},
<<<<<<< HEAD
    hash::{ZopfliHash, HASH_POOL},
    lz77::{find_longest_match, LitLen, Lz77Store, ZopfliBlockState},
=======
    hash::ZopfliHash,
    lz77::{find_longest_match, LitLen, Lz77Store},
>>>>>>> 99bf167e
    symbols::{get_dist_extra_bits, get_dist_symbol, get_length_extra_bits, get_length_symbol},
    util::{ZOPFLI_MAX_MATCH, ZOPFLI_NUM_D, ZOPFLI_NUM_LL, ZOPFLI_WINDOW_MASK, ZOPFLI_WINDOW_SIZE},
};

const K_INV_LOG2: f64 = core::f64::consts::LOG2_E; // 1.0 / log(2.0)

#[cfg(not(feature = "std"))]
#[allow(unused_imports)] // False-positive
use crate::math::F64MathExt;

/// Cost model which should exactly match fixed tree.
fn get_cost_fixed(litlen: usize, dist: u16) -> f64 {
    let result = if dist == 0 {
        if litlen <= 143 {
            8
        } else {
            9
        }
    } else {
        let dbits = get_dist_extra_bits(dist);
        let lbits = get_length_extra_bits(litlen);
        let lsym = get_length_symbol(litlen);
        // Every dist symbol has length 5.
        7 + (lsym > 279) as usize + 5 + dbits + lbits
    };
    result as f64
}

/// Cost model based on symbol statistics.
fn get_cost_stat(litlen: usize, dist: u16, stats: &SymbolStats) -> f64 {
    if dist == 0 {
        stats.ll_symbols[litlen]
    } else {
        let lsym = get_length_symbol(litlen);
        let lbits = get_length_extra_bits(litlen) as f64;
        let dsym = get_dist_symbol(dist);
        let dbits = get_dist_extra_bits(dist) as f64;
        lbits + dbits + stats.ll_symbols[lsym] + stats.d_symbols[dsym]
    }
}

#[derive(Default)]
struct RanState {
    m_w: u32,
    m_z: u32,
}

impl RanState {
    fn new() -> RanState {
        RanState { m_w: 1, m_z: 2 }
    }

    /// Get random number: "Multiply-With-Carry" generator of G. Marsaglia
    fn random_marsaglia(&mut self) -> u32 {
        self.m_z = 36969 * (self.m_z & 65535) + (self.m_z >> 16);
        self.m_w = 18000 * (self.m_w & 65535) + (self.m_w >> 16);
        (self.m_z << 16).wrapping_add(self.m_w) // 32-bit result.
    }
}

#[derive(Copy, Clone)]
struct SymbolStats {
    /* The literal and length symbols. */
    litlens: [usize; ZOPFLI_NUM_LL],
    /* The 32 unique dist symbols, not the 32768 possible dists. */
    dists: [usize; ZOPFLI_NUM_D],

    /* Length of each lit/len symbol in bits. */
    ll_symbols: [f64; ZOPFLI_NUM_LL],
    /* Length of each dist symbol in bits. */
    d_symbols: [f64; ZOPFLI_NUM_D],
}

impl Default for SymbolStats {
    fn default() -> SymbolStats {
        SymbolStats {
            litlens: [0; ZOPFLI_NUM_LL],
            dists: [0; ZOPFLI_NUM_D],
            ll_symbols: [0.0; ZOPFLI_NUM_LL],
            d_symbols: [0.0; ZOPFLI_NUM_D],
        }
    }
}

impl SymbolStats {
    fn randomize_stat_freqs(&mut self, state: &mut RanState) {
        fn randomize_freqs(freqs: &mut [usize], state: &mut RanState) {
            let n = freqs.len();
            let mut i = 0;
            let end = n;

            while i < end {
                if (state.random_marsaglia() >> 4) % 3 == 0 {
                    let index = state.random_marsaglia() as usize % n;
                    freqs[i] = freqs[index];
                }
                i += 1;
            }
        }
        randomize_freqs(&mut self.litlens, state);
        randomize_freqs(&mut self.dists, state);
        self.litlens[256] = 1; // End symbol.
    }

    /// Calculates the entropy of each symbol, based on the counts of each symbol. The
    /// result is similar to the result of length_limited_code_lengths, but with the
    /// actual theoritical bit lengths according to the entropy. Since the resulting
    /// values are fractional, they cannot be used to encode the tree specified by
    /// DEFLATE.
    fn calculate_entropy(&mut self) {
        fn calculate_and_store_entropy(count: &[usize], bitlengths: &mut [f64]) {
            let n = count.len();

            let sum = count.iter().sum();

            let log2sum = (if sum == 0 { n } else { sum } as f64).ln() * K_INV_LOG2;

            for i in 0..n {
                // When the count of the symbol is 0, but its cost is requested anyway, it
                // means the symbol will appear at least once anyway, so give it the cost as if
                // its count is 1.
                if count[i] == 0 {
                    bitlengths[i] = log2sum;
                } else {
                    bitlengths[i] = log2sum - (count[i] as f64).ln() * K_INV_LOG2;
                }

                // Depending on compiler and architecture, the above subtraction of two
                // floating point numbers may give a negative result very close to zero
                // instead of zero (e.g. -5.973954e-17 with gcc 4.1.2 on Ubuntu 11.4). Clamp
                // it to zero. These floating point imprecisions do not affect the cost model
                // significantly so this is ok.
                if bitlengths[i] < 0.0 && bitlengths[i] > -1E-5 {
                    bitlengths[i] = 0.0;
                }
                debug_assert!(bitlengths[i] >= 0.0);
            }
        }

        calculate_and_store_entropy(&self.litlens, &mut self.ll_symbols);
        calculate_and_store_entropy(&self.dists, &mut self.d_symbols);
    }

    /// Appends the symbol statistics from the store.
    fn get_statistics(&mut self, store: &Lz77Store) {
        for &litlen in &store.litlens {
            match litlen {
                LitLen::Literal(lit) => self.litlens[lit as usize] += 1,
                LitLen::LengthDist(len, dist) => {
                    self.litlens[get_length_symbol(len as usize)] += 1;
                    self.dists[get_dist_symbol(dist)] += 1;
                }
            }
        }
        self.litlens[256] = 1; /* End symbol. */

        self.calculate_entropy();
    }

    fn clear_freqs(&mut self) {
        self.litlens = [0; ZOPFLI_NUM_LL];
        self.dists = [0; ZOPFLI_NUM_D];
    }
}

fn add_weighed_stat_freqs(
    stats1: &SymbolStats,
    w1: f64,
    stats2: &SymbolStats,
    w2: f64,
) -> SymbolStats {
    let mut result = SymbolStats::default();

    for i in 0..ZOPFLI_NUM_LL {
        result.litlens[i] =
            (stats1.litlens[i] as f64 * w1 + stats2.litlens[i] as f64 * w2) as usize;
    }
    for i in 0..ZOPFLI_NUM_D {
        result.dists[i] = (stats1.dists[i] as f64 * w1 + stats2.dists[i] as f64 * w2) as usize;
    }
    result.litlens[256] = 1; // End symbol.
    result
}

/// Finds the minimum possible cost this cost model can return for valid length and
/// distance symbols.
fn get_cost_model_min_cost<F: Fn(usize, u16) -> f64>(costmodel: F) -> f64 {
    let mut bestlength = 0; // length that has lowest cost in the cost model
    let mut bestdist = 0; // distance that has lowest cost in the cost model

    // Table of distances that have a different distance symbol in the deflate
    // specification. Each value is the first distance that has a new symbol. Only
    // different symbols affect the cost model so only these need to be checked.
    // See RFC 1951 section 3.2.5. Compressed blocks (length and distance codes).

    const DSYMBOLS: [u16; 30] = [
        1, 2, 3, 4, 5, 7, 9, 13, 17, 25, 33, 49, 65, 97, 129, 193, 257, 385, 513, 769, 1025, 1537,
        2049, 3073, 4097, 6145, 8193, 12289, 16385, 24577,
    ];

    let mut mincost = f64::INFINITY;
    for i in 3..259 {
        let c = costmodel(i, 1);
        if c < mincost {
            bestlength = i;
            mincost = c;
        }
    }

    mincost = f64::INFINITY;
    for dsym in DSYMBOLS {
        let c = costmodel(3, dsym);
        if c < mincost {
            bestdist = dsym;
            mincost = c;
        }
    }
    costmodel(bestlength, bestdist)
}

/// Performs the forward pass for "squeeze". Gets the most optimal length to reach
/// every byte from a previous byte, using cost calculations.
/// `s`: the `ZopfliBlockState`
/// `in_data`: the input data array
/// `instart`: where to start
/// `inend`: where to stop (not inclusive)
/// `costmodel`: function to calculate the cost of some lit/len/dist pair.
/// `length_array`: output array of size `(inend - instart)` which will receive the best
///     length to reach this byte from a previous byte.
/// returns the cost that was, according to the `costmodel`, needed to get to the end.
fn get_best_lengths<F: Fn(usize, u16) -> f64, C: Cache>(
    lmc: &mut C,
    in_data: &[u8],
    instart: usize,
    inend: usize,
    costmodel: F,
    h: &mut ZopfliHash,
    costs: &mut Vec<f32>,
) -> (f64, Vec<u16>) {
    // Best cost to get here so far.
    let blocksize = inend - instart;
    let mut length_array = vec![0; blocksize + 1];
    if instart == inend {
        return (0.0, length_array);
    }
    let windowstart = instart.saturating_sub(ZOPFLI_WINDOW_SIZE);

    h.reset();
    let arr = &in_data[..inend];
    h.warmup(arr, windowstart, inend);
    for i in windowstart..instart {
        h.update(arr, i);
    }

    costs.resize(blocksize + 1, 0.0);
    for cost in costs.iter_mut().take(blocksize + 1).skip(1) {
        *cost = f32::INFINITY;
    }
    costs[0] = 0.0; /* Because it's the start. */

    let mut i = instart;
    let mut leng;
    let mut longest_match;
    let mut sublen = vec![0; ZOPFLI_MAX_MATCH + 1];
    let mincost = get_cost_model_min_cost(&costmodel);
    while i < inend {
        let mut j = i - instart; // Index in the costs array and length_array.
        h.update(arr, i);

        // If we're in a long repetition of the same character and have more than
        // ZOPFLI_MAX_MATCH characters before and after our position.
        if h.same[i & ZOPFLI_WINDOW_MASK] > ZOPFLI_MAX_MATCH as u16 * 2
            && i > instart + ZOPFLI_MAX_MATCH + 1
            && i + ZOPFLI_MAX_MATCH * 2 + 1 < inend
            && h.same[(i - ZOPFLI_MAX_MATCH) & ZOPFLI_WINDOW_MASK] > ZOPFLI_MAX_MATCH as u16
        {
            let symbolcost = costmodel(ZOPFLI_MAX_MATCH, 1);
            // Set the length to reach each one to ZOPFLI_MAX_MATCH, and the cost to
            // the cost corresponding to that length. Doing this, we skip
            // ZOPFLI_MAX_MATCH values to avoid calling ZopfliFindLongestMatch.

            for _ in 0..ZOPFLI_MAX_MATCH {
                costs[j + ZOPFLI_MAX_MATCH] = costs[j] + symbolcost as f32;
                length_array[j + ZOPFLI_MAX_MATCH] = ZOPFLI_MAX_MATCH as u16;
                i += 1;
                j += 1;
                h.update(arr, i);
            }
        }

        longest_match = find_longest_match(
            lmc,
            h,
            arr,
            i,
            inend,
            instart,
            ZOPFLI_MAX_MATCH,
            &mut Some(&mut sublen),
        );
        leng = longest_match.length;

        // Literal.
        if i < inend {
            let new_cost = costmodel(arr[i] as usize, 0) + costs[j] as f64;
            debug_assert!(new_cost >= 0.0);
            if new_cost < costs[j + 1] as f64 {
                costs[j + 1] = new_cost as f32;
                length_array[j + 1] = 1;
            }
        }
        // Lengths.
        let kend = cmp::min(leng as usize, inend - i);
        let mincostaddcostj = mincost + costs[j] as f64;

        for (k, &sublength) in sublen.iter().enumerate().take(kend + 1).skip(3) {
            // Calling the cost model is expensive, avoid this if we are already at
            // the minimum possible cost that it can return.
            if costs[j + k] as f64 <= mincostaddcostj {
                continue;
            }

            let new_cost = costmodel(k, sublength) + costs[j] as f64;
            debug_assert!(new_cost >= 0.0);
            if new_cost < costs[j + k] as f64 {
                debug_assert!(k <= ZOPFLI_MAX_MATCH);
                costs[j + k] = new_cost as f32;
                length_array[j + k] = k as u16;
            }
        }
        i += 1;
    }

    debug_assert!(costs[blocksize] >= 0.0);
    (costs[blocksize] as f64, length_array)
}

/// Calculates the optimal path of lz77 lengths to use, from the calculated
/// `length_array`. The `length_array` must contain the optimal length to reach that
/// byte. The path will be filled with the lengths to use, so its data size will be
/// the amount of lz77 symbols.
fn trace(size: usize, length_array: &[u16]) -> Vec<u16> {
    let mut index = size;
    if size == 0 {
        return vec![];
    }
    let mut path = Vec::with_capacity(index);

    while index > 0 {
        let lai = length_array[index];
        let laiu = lai as usize;
        path.push(lai);
        debug_assert!(laiu <= index);
        debug_assert!(laiu <= ZOPFLI_MAX_MATCH);
        debug_assert_ne!(lai, 0);
        index -= laiu;
    }

    path
}

/// Does a single run for `lz77_optimal`. For good compression, repeated runs
/// with updated statistics should be performed.
/// `s`: the block state
/// `in_data`: the input data array
/// `instart`: where to start
/// `inend`: where to stop (not inclusive)
/// `length_array`: array of size `(inend - instart)` used to store lengths
/// `costmodel`: function to use as the cost model for this squeeze run
/// `store`: place to output the LZ77 data
/// returns the cost that was, according to the `costmodel`, needed to get to the end.
///     This is not the actual cost.
#[allow(clippy::too_many_arguments)] // Not feasible to refactor in a more readable way
fn lz77_optimal_run<F: Fn(usize, u16) -> f64, C: Cache>(
    lmc: &mut C,
    in_data: &[u8],
    instart: usize,
    inend: usize,
    costmodel: F,
    store: &mut Lz77Store,
    h: &mut ZopfliHash,
    costs: &mut Vec<f32>,
) {
    let (cost, length_array) = get_best_lengths(lmc, in_data, instart, inend, costmodel, h, costs);
    let path = trace(inend - instart, &length_array);
    store.follow_path(in_data, instart, inend, path, lmc);
    debug_assert!(cost < f64::INFINITY);
}

/// Does the same as `lz77_optimal`, but optimized for the fixed tree of the
/// deflate standard.
/// The fixed tree never gives the best compression. But this gives the best
/// possible LZ77 encoding possible with the fixed tree.
/// This does not create or output any fixed tree, only LZ77 data optimized for
/// using with a fixed tree.
/// If `instart` is larger than `0`, it uses values before `instart` as starting
/// dictionary.
pub fn lz77_optimal_fixed<C: Cache>(
    lmc: &mut C,
    in_data: &[u8],
    instart: usize,
    inend: usize,
    store: &mut Lz77Store,
) {
<<<<<<< HEAD
    s.blockstart = instart;
    s.blockend = inend;
    let hash_pool = &*HASH_POOL;
    let mut h = hash_pool.pull();
=======
    let mut h = ZopfliHash::new();
>>>>>>> 99bf167e
    let mut costs = Vec::with_capacity(inend - instart);
    lz77_optimal_run(
        lmc,
        in_data,
        instart,
        inend,
        get_cost_fixed,
        store,
        &mut h,
        &mut costs,
    );
}

/// Calculates lit/len and dist pairs for given data.
/// If `instart` is larger than 0, it uses values before `instart` as starting
/// dictionary.
pub fn lz77_optimal<C: Cache>(
    lmc: &mut C,
    in_data: &[u8],
    instart: usize,
    inend: usize,
    max_iterations: u64,
    max_iterations_without_improvement: u64,
) -> Lz77Store {
    /* Dist to get to here with smallest cost. */
    let mut currentstore = Lz77Store::new();
    let mut outputstore = currentstore.clone();

    /* Initial run. */
    currentstore.greedy(lmc, in_data, instart, inend);
    let mut stats = SymbolStats::default();
    stats.get_statistics(&currentstore);

    let hash_pool = &*HASH_POOL;
    let mut h = hash_pool.pull();
    let mut costs = Vec::with_capacity(inend - instart + 1);

    let mut beststats = SymbolStats::default();

    let mut bestcost = f64::INFINITY;
    let mut lastcost = 0.0;
    /* Try randomizing the costs a bit once the size stabilizes. */
    let mut ran_state = RanState::new();
    let mut lastrandomstep = u64::MAX;

    /* Do regular deflate, then loop multiple shortest path runs, each time using
    the statistics of the previous run. */
    /* Repeat statistics with each time the cost model from the previous stat
    run. */
    let mut current_iteration: u64 = 0;
    let mut iterations_without_improvement: u64 = 0;
    loop {
        currentstore.reset();
        lz77_optimal_run(
            lmc,
            in_data,
            instart,
            inend,
            |a, b| get_cost_stat(a, b, &stats),
            &mut currentstore,
            &mut h,
            &mut costs,
        );
        let cost = calculate_block_size(&currentstore, 0, currentstore.size(), BlockType::Dynamic);

        if cost < bestcost {
            iterations_without_improvement = 0;
            /* Copy to the output store. */
            outputstore = currentstore.clone();
            beststats = stats;
            bestcost = cost;

            debug!("Iteration {}: {} bit", current_iteration, cost);
        } else {
            iterations_without_improvement += 1;
            trace!("Iteration {}: {} bit", current_iteration, cost);
            if iterations_without_improvement >= max_iterations_without_improvement {
                break;
            }
        }
        current_iteration += 1;
        if current_iteration >= max_iterations {
            break;
        }
        let laststats = stats;
        stats.clear_freqs();
        stats.get_statistics(&currentstore);
        if lastrandomstep != u64::MAX {
            /* This makes it converge slower but better. Do it only once the
            randomness kicks in so that if the user does few iterations, it gives a
            better result sooner. */
            stats = add_weighed_stat_freqs(&stats, 1.0, &laststats, 0.5);
            stats.calculate_entropy();
        }
        if current_iteration > 5 && (cost - lastcost).abs() < f64::EPSILON {
            stats = beststats;
            stats.randomize_stat_freqs(&mut ran_state);
            stats.calculate_entropy();
            lastrandomstep = current_iteration;
        }
        lastcost = cost;
    }
    outputstore
}<|MERGE_RESOLUTION|>--- conflicted
+++ resolved
@@ -15,13 +15,8 @@
 use crate::{
     cache::Cache,
     deflate::{calculate_block_size, BlockType},
-<<<<<<< HEAD
     hash::{ZopfliHash, HASH_POOL},
-    lz77::{find_longest_match, LitLen, Lz77Store, ZopfliBlockState},
-=======
-    hash::ZopfliHash,
     lz77::{find_longest_match, LitLen, Lz77Store},
->>>>>>> 99bf167e
     symbols::{get_dist_extra_bits, get_dist_symbol, get_length_extra_bits, get_length_symbol},
     util::{ZOPFLI_MAX_MATCH, ZOPFLI_NUM_D, ZOPFLI_NUM_LL, ZOPFLI_WINDOW_MASK, ZOPFLI_WINDOW_SIZE},
 };
@@ -426,14 +421,8 @@
     inend: usize,
     store: &mut Lz77Store,
 ) {
-<<<<<<< HEAD
-    s.blockstart = instart;
-    s.blockend = inend;
     let hash_pool = &*HASH_POOL;
     let mut h = hash_pool.pull();
-=======
-    let mut h = ZopfliHash::new();
->>>>>>> 99bf167e
     let mut costs = Vec::with_capacity(inend - instart);
     lz77_optimal_run(
         lmc,
